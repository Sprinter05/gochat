package commands

import (
	"bufio"
	"bytes"
	"crypto/rand"
	"crypto/rsa"
	"fmt"
	"os"
	"slices"
	"strconv"
	"strings"
	"time"

	"github.com/Sprinter05/gochat/client/db"
	"github.com/Sprinter05/gochat/internal/models"
	"github.com/Sprinter05/gochat/internal/spec"
	"golang.org/x/crypto/bcrypt"
	"golang.org/x/term"
	"gorm.io/gorm"
)

// TODO: PENDING and packet buffer
// TODO: cache requested users in memory
// TODO: USERINFO command
// TODO: HELP
// TODO: "/" for commands. If no "/" send message instead
// TODO: More advanced verbose options
// TODO: GETSERVER command

// Struct that contains all the data required for the shell to function.
// Commands may alter the data if necessary.
type Data struct {
	// TODO: Thread safe??
	ClientCon spec.Connection
	Server    db.Server
	User      db.LocalUser
	Waitlist  models.Waitlist[spec.Command]
}

// Separated struct that eases interaction with the terminal UI
type StaticData struct {
	Verbose bool
	DB      *gorm.DB
}

type Command struct {
	Output func(text string, outputType OutputType) // Custom output-printing function
	Static *StaticData
	Data   *Data
}

func (data Data) IsUserLoggedIn() bool {
	return data.User.User.Username != ""
}

func (data Data) IsConnected() bool {
	return data.ClientCon.Conn != nil
}

// Contains data received from the reply of a command.
type ReplyData struct {
	Arguments [][]byte
	Error     error
}

// Represents the type of a command output.
// This eases specific output printing actions.
type OutputType uint

const (
	INTERMEDIATE OutputType = iota // Intermediate status messages
	PACKET                         // Packet information messages
	PROMPT                         // Prompt message when input is asked
	RESULT                         // Messages that show the result of a command
	ERROR                          // Error messages that may be printed additionaly in error cases
	INFO                           // Message that representes generic info not asocciated to a command
	USRS                           // Specific for user printing
)

// Possible command errors.
var (
	ErrorInsuficientArgs   error = fmt.Errorf("not enough arguments")
	ErrorNotConnected      error = fmt.Errorf("not connected to a server")
	ErrorAlreadyConnected  error = fmt.Errorf("already connected to a server")
	ErrorNotLoggedIn       error = fmt.Errorf("you are not logged in")
	ErrorAlreadyLoggedIn   error = fmt.Errorf("you are already logged in")
	ErrorWrongCredentials  error = fmt.Errorf("wrong credentials")
	ErrorUnknownUSRSOption error = fmt.Errorf("unknown option; valid options are online, all or local")
	ErrorUsernameEmpty     error = fmt.Errorf("username cannot be empty")
	ErrorUserExists        error = fmt.Errorf("user exists")
	ErrorPasswordsNotMatch error = fmt.Errorf("passwords do not match")
	ErrorUserNotFound      error = fmt.Errorf("user not found")
	ErrorUnknownTLSOption  error = fmt.Errorf("unknown option; valid options are on or off")
	ErrorOfflineRequired   error = fmt.Errorf("you must be offline")
	ErrorInvalidSkipVerify error = fmt.Errorf("cannot skip verification on a non-TLS endpoint")
)

// Map that contains every shell command with its respective execution functions.
var clientCmds = map[string]func(cmd Command, args ...[]byte) ReplyData{
	"CONN":    Conn,
	"DISCN":   Discn,
	"VER":     Ver,
	"VERBOSE": Verbose,
	"REQ":     Req,
	"REG":     Reg,
	"LOGIN":   Login,
	"LOGOUT":  Logout,
	"USRS":    Usrs,
	"MSG":     Msg,
	"RECIV":   Reciv,
}

// Given a string containing a command name, returns its execution function.
func FetchClientCmd(op string, cmd Command) func(cmd Command, args ...[]byte) ReplyData {
	v, ok := clientCmds[strings.ToUpper(op)]
	if !ok {
		cmd.Output(fmt.Sprintf("%s: command not found", op), ERROR)
		return nil
	}
	return v
}

// CLIENT COMMANDS

// Changes the state of a TLS server
//
// Arguments: <on/off>
//
// Returns a zero value ReplyData if the argument is correct
func TLS(cmd Command, args ...[]byte) ReplyData {
	if cmd.Data.IsConnected() {
		return ReplyData{Error: ErrorOfflineRequired}
	}
	if len(args) < 1 {
		return ReplyData{Error: ErrorInsuficientArgs}
	}

	if string(args[0]) == "on" {
		cmd.Data.Server.TLS = true
		err := db.UpdateServer(cmd.Static.DB, cmd.Data.Server)
		if err != nil {
			return ReplyData{Error: err}
		}
		return ReplyData{}
	} else if string(args[0]) == "off" {
		cmd.Data.Server.TLS = false
		err := db.UpdateServer(cmd.Static.DB, cmd.Data.Server)
		if err != nil {
			return ReplyData{Error: err}
		}
		return ReplyData{}
	}

	return ReplyData{Error: ErrorUnknownTLSOption}
}

// Starts a connection with a server. If noverify is set,
// in case of TLS connections, certificate origins wont be checked
//
// Arguments: <server address> <server port> [-noverify]
//
// Returns a zero value ReplyData if the connection was successful.
func Conn(cmd Command, args ...[]byte) ReplyData {
	if cmd.Data.IsConnected() {
		return ReplyData{Error: ErrorAlreadyConnected}
	}
	if len(args) < 2 {
		return ReplyData{Error: ErrorInsuficientArgs}
	}

	address := string(args[0])
	port, parseErr := strconv.ParseUint(string(args[1]), 10, 16)
	if parseErr != nil {
		return ReplyData{Error: parseErr}
	}

<<<<<<< HEAD
	useTLS := cmd.Data.Server.TLS
	skipVerify := false
	if len(args) >= 3 && string(args[2]) == "-noverify" {
		if !useTLS {
			return ReplyData{Error: ErrorInvalidSkipVerify}
		}

		skipVerify = true
		verbosePrint("WARNING: certificate verification is going to be skipped!!", cmd)
	}

	con, conErr := Connect(string(args[0]), uint16(port), useTLS, skipVerify)
=======
	con, conErr := Connect(address, uint16(port))
>>>>>>> 6a58f625
	if conErr != nil {
		return ReplyData{Error: conErr}
	}

	server, dbErr := db.SaveServer(cmd.Static.DB, address, uint16(port), "Default")
	if dbErr != nil {
		return ReplyData{Error: dbErr}
	}

	cmd.Data.ClientCon.Conn = con
	cmd.Data.Server = server
	err := ConnectionStart(cmd)
	if err != nil {
		return ReplyData{Error: err}
	}

	cmd.Output("listening for incoming packets...", INFO)
	go Listen(&cmd)
	return ReplyData{}
}

// Disconnects a client from a gochat server.
//
// Arguments: none
//
// Returns a zero value ReplyData if the disconnection was successful.
func Discn(cmd Command, args ...[]byte) ReplyData {
	if !cmd.Data.IsConnected() {
		return ReplyData{Error: ErrorNotConnected}
	}

	err := cmd.Data.ClientCon.Conn.Close()
	if err != nil {
		return ReplyData{Error: err}
	}
	cmd.Data.ClientCon.Conn = nil
	// Closes the shell client session
	cmd.Data.User = db.LocalUser{}
	cmd.Output("sucessfully disconnected from the server", RESULT)
	return ReplyData{}
}

// Prints the gochat version used by the client
func Ver(data Command, args ...[]byte) ReplyData {
	data.Output(fmt.Sprintf("gochat version %d", spec.ProtocolVersion), RESULT)
	return ReplyData{}
}

// Switches on/off the verbose mode.
//
// Arguments: none
//
// Returns a zero value ReplyData.
func Verbose(cmd Command, args ...[]byte) ReplyData {
	cmd.Static.Verbose = !cmd.Static.Verbose
	if cmd.Static.Verbose {
		cmd.Output("verbose mode on", RESULT)
	} else {
		cmd.Output("verbose mode off", RESULT)
	}
	return ReplyData{}
}

// Requests the information of an external user to add it to the client database.
//
// Arguments: <username to be requested>
//
// Returns a ReplyData containing the reply REQ arguments.
func Req(cmd Command, args ...[]byte) ReplyData {
	if !cmd.Data.IsConnected() {
		return ReplyData{Error: ErrorNotConnected}
	}
	if len(args) < 1 {
		return ReplyData{Error: ErrorInsuficientArgs}
	}
	if !cmd.Data.IsUserLoggedIn() {
		return ReplyData{Error: ErrorNotLoggedIn}
	}

	pct, pctErr := spec.NewPacket(spec.REQ, 1, spec.EmptyInfo, args...)
	if pctErr != nil {
		return ReplyData{Error: pctErr}
	}

	if cmd.Static.Verbose {
		packetPrint(pct, cmd)
	}

	_, wErr := cmd.Data.ClientCon.Conn.Write(pct)
	if wErr != nil {
		return ReplyData{Error: wErr}
	}

	// Awaits a response
	verbosePrint("awaiting response...", cmd)
	reply := cmd.Data.Waitlist.Get(Find(1, spec.REQ, spec.ERR))

	if reply.HD.Op == spec.ERR {
		return ReplyData{Error: spec.ErrorCodeToError(reply.HD.Info)}
	}

	_, dbErr := db.AddExternalUser(cmd.Static.DB, string(reply.Args[0]), string(reply.Args[1]), cmd.Data.Server.ServerID)
	if dbErr != nil {
		return ReplyData{Error: dbErr}
	}
	cmd.Output(fmt.Sprintf("user %s successfully added to the database", args[0]), RESULT)
	return ReplyData{Arguments: reply.Args}
}

// Registers a user to a server and also adds it to the client database.
// A prompt will get the user input if the user and password is not specified.
//
// Arguments: [user] [password]
//
// Returns a zero value ReplyData if an OK packet is received after the sent REG packet.
func Reg(cmd Command, args ...[]byte) ReplyData {
	if !cmd.Data.IsConnected() {
		return ReplyData{Error: ErrorNotConnected}
	}
	if len(args) == 1 {
		return ReplyData{Error: spec.ErrorArguments}
	}
	var username []byte
	var pass1 []byte

	if len(args) == 0 {
		rd := bufio.NewReader(os.Stdin)

		// Gets the username
		cmd.Output("username: ", PROMPT)
		var readErr error
		username, readErr = rd.ReadBytes('\n')
		if readErr != nil {
			return ReplyData{Error: readErr}
		}

		// Removes unecessary spaces and the line jump in the username
		username = bytes.TrimSpace(username)
		if len(username) == 0 {
			return ReplyData{Error: ErrorUsernameEmpty}
		}

		exists, existsErr := db.LocalUserExists(cmd.Static.DB, string(username))
		if existsErr != nil {
			return ReplyData{Error: existsErr}
		}
		if exists {
			return ReplyData{Error: ErrorUserExists}
		}

		// Gets the password
		cmd.Output("password: ", PROMPT)
		var pass1Err error
		pass1, pass1Err = term.ReadPassword(0)
		if pass1Err != nil {
			cmd.Output("", PROMPT)
			return ReplyData{Error: pass1Err}
		}
		cmd.Output("\n", PROMPT)

		cmd.Output("repeat password: ", PROMPT)
		pass2, pass2Err := term.ReadPassword(0)
		if pass2Err != nil {
			cmd.Output("\n", PROMPT)
			return ReplyData{Error: pass2Err}
		}
		cmd.Output("\n", PROMPT)

		if string(pass1) != string(pass2) {
			return ReplyData{Error: ErrorPasswordsNotMatch}
		}
	} else {
		username = args[0]
		pass1 = args[1]
	}

	// Generates the PEM arrays of both the private and public key of the pair
	verbosePrint("generating RSA key pair...", cmd)
	pair, rsaErr := rsa.GenerateKey(rand.Reader, spec.RSABitSize)
	if rsaErr != nil {
		return ReplyData{Error: rsaErr}
	}
	prvKeyPEM := spec.PrivkeytoPEM(pair)
	pubKeyPEM, pubKeyPEMErr := spec.PubkeytoPEM(&pair.PublicKey)
	if pubKeyPEMErr != nil {
		return ReplyData{Error: pubKeyPEMErr}
	}

	// Hashes the provided password
	verbosePrint("hashing password...", cmd)
	hashPass, hashErr := bcrypt.GenerateFromPassword(pass1, 12)
	if hashErr != nil {
		return ReplyData{Error: hashErr}
	}

	verbosePrint("performing registration...", cmd)
	// Assembles the REG packet
	pctArgs := [][]byte{[]byte(username), pubKeyPEM}
	pct, pctErr := spec.NewPacket(spec.REG, 1, spec.EmptyInfo, pctArgs...)
	if pctErr != nil {
		return ReplyData{Error: pctErr}
	}

	if cmd.Static.Verbose {
		packetPrint(pct, cmd)
	}

	// Sends the packet
	_, wErr := cmd.Data.ClientCon.Conn.Write(pct)
	if wErr != nil {
		return ReplyData{Error: wErr}
	}

	// Awaits a response
	verbosePrint("awaiting response...", cmd)
	reply := cmd.Data.Waitlist.Get(Find(1, spec.OK, spec.ERR))

	if reply.HD.Op == spec.ERR {
		return ReplyData{Error: spec.ErrorCodeToError(reply.HD.Info)}
	}

	// Creates the user
	_, insertErr := db.AddLocalUser(cmd.Static.DB, string(username), string(hashPass), string(prvKeyPEM), cmd.Data.Server.ServerID)
	if insertErr != nil {
		return ReplyData{Error: insertErr}
	}
	cmd.Output(fmt.Sprintf("user %s successfully added to the database", username), RESULT)
	return ReplyData{}
}

// Logs a user to a server. If only the username
// is given, the command will ask for the password.
//
// Arguments: <username> [password]
//
// Returns a zero value ReplyData if an OK packet
// is received after the sent VERIF packet.
func Login(cmd Command, args ...[]byte) ReplyData {
	if !cmd.Data.IsConnected() {
		return ReplyData{Error: ErrorNotConnected}
	}
	if len(args) < 1 {
		return ReplyData{Error: ErrorInsuficientArgs}
	}
	if cmd.Data.IsUserLoggedIn() {
		return ReplyData{Error: ErrorAlreadyLoggedIn}
	}
	username := string(args[0])
	found, existsErr := db.LocalUserExists(cmd.Static.DB, username)
	if existsErr != nil {
		return ReplyData{Error: existsErr}
	}
	if !found {
		return ReplyData{Error: ErrorUserNotFound}
	}

	var pass []byte
	var passErr error

	if len(args) == 1 {
		// Asks for password
		cmd.Output(fmt.Sprintf("%s's password: ", username), PROMPT)
		pass, passErr = term.ReadPassword(0)
		if passErr != nil {
			cmd.Output("\n", PROMPT)
			return ReplyData{Error: passErr}
		}
		cmd.Output("\n", PROMPT)
	} else {
		pass = args[1]
	}

	// Verifies password
	localUser, localUserErr := db.GetLocalUser(cmd.Static.DB, username, cmd.Data.Server.ServerID)
	if localUserErr != nil {
		return ReplyData{Error: localUserErr}
	}
	hash := []byte(localUser.Password)
	cmpErr := bcrypt.CompareHashAndPassword(hash, pass)
	if cmpErr != nil {
		return ReplyData{Error: ErrorWrongCredentials}
	}

	verbosePrint("password correct, performing login...", cmd)
	// TODO: token
	// Sends a LOGIN packet with the username as an argument
	loginPct, loginPctErr := spec.NewPacket(spec.LOGIN, 1, spec.EmptyInfo, args[0])
	if loginPctErr != nil {
		return ReplyData{Error: loginPctErr}
	}

	if cmd.Static.Verbose {
		packetPrint(loginPct, cmd)
	}

	// Sends the packet
	_, loginWErr := cmd.Data.ClientCon.Conn.Write(loginPct)
	if loginWErr != nil {
		return ReplyData{Error: loginWErr}
	}

	verbosePrint("awaiting response...", cmd)
	loginReply := cmd.Data.Waitlist.Get(Find(1, spec.VERIF, spec.ERR))

	if loginReply.HD.Op == spec.ERR {
		return ReplyData{Error: spec.ErrorCodeToError(loginReply.HD.Info)}
	}

	// The reply is a VERIF
	// Decrypts the message
	pKey, pemErr := spec.PEMToPrivkey([]byte(localUser.PrvKey))
	if pemErr != nil {
		return ReplyData{Error: pemErr}
	}

	decrypted, decryptErr := spec.DecryptText([]byte(loginReply.Args[0]), pKey)
	if decryptErr != nil {
		return ReplyData{Error: decryptErr}
	}

	verbosePrint("performing verification...", cmd)
	// Sends a reply to the VERIF packet
	verifPct, verifPctErr := spec.NewPacket(spec.VERIF, 1, spec.EmptyInfo, []byte(username), decrypted)
	if verifPctErr != nil {
		return ReplyData{Error: verifPctErr}
	}

	if cmd.Static.Verbose {
		packetPrint(verifPct, cmd)
	}

	// Sends the packet
	_, verifWErr := cmd.Data.ClientCon.Conn.Write(verifPct)
	if verifWErr != nil {
		return ReplyData{Error: verifWErr}
	}

	// Listens for response
	verbosePrint("awaiting response...", cmd)
	verifReply := cmd.Data.Waitlist.Get(Find(1, spec.OK, spec.ERR))

	if verifReply.HD.Op == spec.ERR {
		return ReplyData{Error: spec.ErrorCodeToError(verifReply.HD.Info)}
	}
	verbosePrint("verification successful", cmd)
	// Assigns the logged in user to Data
	cmd.Data.User = localUser

	cmd.Output(fmt.Sprintf("login successful. Welcome, %s", username), RESULT)
	return ReplyData{Arguments: verifReply.Args}
}

// Logs out a user from a server.
//
// Arguments: none
//
// Returns a zero value ReplyData if an OK packet is received after the sent LOGOUT packet.
func Logout(cmd Command, args ...[]byte) ReplyData {
	if !cmd.Data.IsConnected() {
		return ReplyData{Error: ErrorNotConnected}
	}
	if !cmd.Data.IsUserLoggedIn() {
		return ReplyData{Error: ErrorNotLoggedIn}
	}

	pct, pctErr := spec.NewPacket(spec.LOGOUT, 1, spec.EmptyInfo)
	if pctErr != nil {
		return ReplyData{Error: pctErr}
	}

	if cmd.Static.Verbose {
		packetPrint(pct, cmd)
	}

	// Sends the packet
	_, pctWErr := cmd.Data.ClientCon.Conn.Write(pct)
	if pctWErr != nil {
		return ReplyData{Error: pctWErr}
	}

	// Listens for response
	verbosePrint("awaiting response...", cmd)
	reply := cmd.Data.Waitlist.Get(Find(1, spec.OK, spec.ERR))

	if reply.HD.Op == spec.ERR {
		return ReplyData{Error: spec.ErrorCodeToError(reply.HD.Info)}
	}

	// Empties the user value in Data
	cmd.Data.User = db.LocalUser{}

	cmd.Output("logged out", RESULT)
	return ReplyData{}
}

// Requests a list of either "online" or "all" registered users and prints it. If "local"
// is used as an argument, the local users will be printed insteads and no server requests
// will be performed.
//
// Arguments: <online/all/local>
//
// Returns a zero value ReplyData if an OK packet is received after the sent VERIF packet.
func Usrs(cmd Command, args ...[]byte) ReplyData {
	if len(args) < 1 {
		return ReplyData{Error: ErrorInsuficientArgs}
	}
	if !cmd.Data.IsConnected() && !(string(args[0]) == "local") {
		return ReplyData{Error: ErrorNotConnected}
	}
	if !cmd.Data.IsUserLoggedIn() && !(string(args[0]) == "local") {
		return ReplyData{Error: ErrorNotLoggedIn}
	}

	var option byte
	switch string(args[0]) {
	case "online":
		option = 0x01
	case "all":
		option = 0x00
	case "local":
		users, err := printLocalUsers(cmd)
		if err != nil {
			return ReplyData{Error: err}
		}
		return ReplyData{Arguments: users}
	default:
		return ReplyData{Error: ErrorUnknownUSRSOption}
	}

	pct, pctErr := spec.NewPacket(spec.USRS, 1, option)
	if pctErr != nil {
		return ReplyData{Error: pctErr}
	}

	if cmd.Static.Verbose {
		packetPrint(pct, cmd)
	}

	// Sends the packet
	_, wErr := cmd.Data.ClientCon.Conn.Write(pct)
	if wErr != nil {
		return ReplyData{Error: wErr}
	}

	// Listens for response
	verbosePrint("awaiting response...", cmd)
	reply := cmd.Data.Waitlist.Get(Find(1, spec.USRS, spec.ERR))

	if reply.HD.Op == spec.ERR {
		return ReplyData{Error: spec.ErrorCodeToError(reply.HD.Info)}
	}

	cmd.Output(fmt.Sprintf("%s users:", args[0]), USRS)
	cmd.Output(string(reply.Args[0]), USRS)
	split := bytes.Split(reply.Args[0], []byte("\n"))
	return ReplyData{Arguments: split}
}

// Sends a message to a user with the current time stamp and stores it in the database.
//
// Arguments: <dest. username> <unencyrpted text message>
//
// Returns a zero value ReplyData if an OK packet is received after the sent MSG packet
func Msg(cmd Command, args ...[]byte) ReplyData {
	if len(args) < 2 {
		return ReplyData{Error: ErrorInsuficientArgs}
	}
	if !cmd.Data.IsConnected() {
		return ReplyData{Error: ErrorNotConnected}
	}
	if !cmd.Data.IsUserLoggedIn() {
		return ReplyData{Error: ErrorNotLoggedIn}
	}
	// Stores the message before encrypting to store it in the database
	plainMessage := make([]byte, len(args[1]))
	copy(plainMessage, args[1])

	found, existsErr := db.ExternalUserExists(cmd.Static.DB, string(args[0]))
	if existsErr != nil {
		return ReplyData{Error: existsErr}
	}
	if !found {
		return ReplyData{Error: ErrorUserNotFound}
	}
	// Retrieves the public key in PEM format to encrypt the message
	externalUser, externalUserErr := db.GetExternalUser(cmd.Static.DB, string(args[0]), cmd.Data.Server.ServerID)
	if externalUserErr != nil {
		return ReplyData{Error: externalUserErr}
	}
	pubKey, pemErr := spec.PEMToPubkey([]byte(externalUser.PubKey))
	if pemErr != nil {
		return ReplyData{Error: pemErr}
	}
	// Encrypts the text
	encrypted, encryptErr := spec.EncryptText(args[1], pubKey)
	if encryptErr != nil {
		return ReplyData{Error: encryptErr}
	}

	stamp := time.Now()
	// Generates the packet, using the current UNIX timestamp
	pct, pctErr := spec.NewPacket(spec.MSG, 1, spec.EmptyInfo, args[0], spec.UnixStampToBytes(stamp), encrypted)
	if pctErr != nil {
		return ReplyData{Error: pctErr}
	}

	if cmd.Static.Verbose {
		packetPrint(pct, cmd)
	}

	// Sends the packet
	_, wErr := cmd.Data.ClientCon.Conn.Write(pct)
	if wErr != nil {
		return ReplyData{Error: wErr}
	}

	// Listens for response
	verbosePrint("awaiting response...", cmd)
	reply := cmd.Data.Waitlist.Get(Find(1, spec.OK, spec.ERR))

	if reply.HD.Op == spec.ERR {
		return ReplyData{Error: spec.ErrorCodeToError(reply.HD.Info)}
	}

	cmd.Output("message sent correctly", RESULT)
	src, srcErr := db.GetUser(cmd.Static.DB, cmd.Data.User.User.Username, cmd.Data.Server.ServerID)
	if srcErr != nil {
		return ReplyData{Error: srcErr}
	}
	dst, dstErr := db.GetUser(cmd.Static.DB, string(args[0]), cmd.Data.Server.ServerID)
	if dstErr != nil {
		return ReplyData{Error: dstErr}
	}
	_, storeErr := db.StoreMessage(cmd.Static.DB, src, dst, string(plainMessage), stamp)
	if storeErr != nil {
		return ReplyData{Error: storeErr}
	}
	return ReplyData{}
}

// Sends a RECIV packet to the server. This command does not require to wait for the
// packet since the packet listen is performed in a different goroutine.
//
// Arguments: none
//
// Returns a zero value ReplyData if the packet is sent successfully
func Reciv(cmd Command, args ...[]byte) ReplyData {
	pct, pctErr := spec.NewPacket(spec.RECIV, 1, spec.EmptyInfo)
	if pctErr != nil {
		return ReplyData{Error: pctErr}
	}

	_, writeErr := cmd.Data.ClientCon.Conn.Write(pct)
	if writeErr != nil {
		return ReplyData{Error: writeErr}
	}
	return ReplyData{}
}

// Performs the necessary operations to store a RECIV
// packet in the database (decryption, REQ (if necessary)
// insert...), then returns the decrypted message
func StoreReciv(reciv spec.Command, cmd Command) (string, error) {
	src, err := db.GetUser(cmd.Static.DB, string(reciv.Args[0]), cmd.Data.Server.ServerID)
	if err != nil {
		// The user most likely has not been found, so a REQ is required
		reply := Req(cmd, reciv.Args[0])
		if reply.Error != nil {
			return "", reply.Error
		}
	}

	prvKey, pemErr := spec.PEMToPrivkey([]byte(cmd.Data.User.PrvKey))
	if pemErr != nil {
		return "", pemErr
	}

	decrypted, decryptErr := spec.DecryptText(reciv.Args[2], prvKey)
	if decryptErr != nil {
		return "", decryptErr
	}
	stamp, parseErr := spec.BytesToUnixStamp(reciv.Args[1])
	if parseErr != nil {
		return "", parseErr
	}
	_, insertErr := db.StoreMessage(cmd.Static.DB, src, cmd.Data.User.User, string(decrypted), stamp)
	return string(decrypted), insertErr
}

// Prints out all local users and returns an array with its usernames.
func printLocalUsers(cmd Command) ([][]byte, error) {
	localUsers, err := db.GetAllLocalUsernames(cmd.Static.DB)
	if err != nil {
		return [][]byte{}, err
	}
	users := make([][]byte, 0, len(localUsers))
	cmd.Output("local users:", USRS)
	for _, v := range localUsers {
		users = append(users, []byte(v))
		cmd.Output(v, USRS)
	}
	return users, nil
}

// Prints a packet.
func packetPrint(pct []byte, cmd Command) {
	// TODO: remove the Print and print the string obtained
	pctCmd := spec.ParsePacket(pct)
	str := fmt.Sprintf(
		"Client packet to be sent:\n%s",
		pctCmd.Contents(),
	)
	cmd.Output(str, PACKET)
}

// Prints text if the verbose mode is on.
func verbosePrint(text string, args Command) {
	if args.Static.Verbose {
		args.Output(text, INTERMEDIATE)
	}
}

// Returns a function that returns true if the received command fulfills
// the given conditions in the arguments (ID and operations).
// This is used to dinamically create functions that retrieve commands
// from the waitlist with waitlist.Get()
func Find(id spec.ID, ops ...spec.Action) func(cmd spec.Command) bool {
	findFunc := func(cmd spec.Command) bool {
		if cmd.HD.ID == id {
			if slices.Contains(ops, cmd.HD.Op) {
				return true
			}
		}
		return false
	}
	return findFunc
}<|MERGE_RESOLUTION|>--- conflicted
+++ resolved
@@ -169,13 +169,11 @@
 		return ReplyData{Error: ErrorInsuficientArgs}
 	}
 
-	address := string(args[0])
 	port, parseErr := strconv.ParseUint(string(args[1]), 10, 16)
 	if parseErr != nil {
 		return ReplyData{Error: parseErr}
 	}
 
-<<<<<<< HEAD
 	useTLS := cmd.Data.Server.TLS
 	skipVerify := false
 	if len(args) >= 3 && string(args[2]) == "-noverify" {
@@ -188,14 +186,11 @@
 	}
 
 	con, conErr := Connect(string(args[0]), uint16(port), useTLS, skipVerify)
-=======
-	con, conErr := Connect(address, uint16(port))
->>>>>>> 6a58f625
 	if conErr != nil {
 		return ReplyData{Error: conErr}
 	}
 
-	server, dbErr := db.SaveServer(cmd.Static.DB, address, uint16(port), "Default")
+	server, dbErr := db.GetServer(cmd.Static.DB, string(args[0]), uint16(port))
 	if dbErr != nil {
 		return ReplyData{Error: dbErr}
 	}
