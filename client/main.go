--- conflicted
+++ resolved
@@ -106,14 +106,11 @@
 		if conErr != nil {
 			log.Fatal(conErr)
 		}
-		server, _ = db.SaveServer(dbconn, address, port, "Default")
+		server, _ = db.SaveServer(dbconn, address, port, "Default", false)
 	}
 	cl = spec.Connection{Conn: con}
 
-<<<<<<< HEAD
-	server, _ := db.SaveServer(dbconn, address, port, "Default", false)
-=======
-	sortID := func(a spec.Command, b spec.Command) int {
+	waitlist := models.NewWaitlist(0, func(a spec.Command, b spec.Command) int {
 		switch {
 		case a.HD.ID > b.HD.ID:
 			return 1
@@ -122,10 +119,8 @@
 		default:
 			return 0
 		}
-	}
-	waitlist := models.NewWaitlist(128, sortID)
+	})
 
->>>>>>> 6a58f625
 	// TODO: verbose to config
 	static := commands.StaticData{Verbose: verbosePrint, DB: dbconn}
 	data := commands.Data{ClientCon: cl, Server: server, Waitlist: waitlist}
