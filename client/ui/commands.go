--- conflicted
+++ resolved
@@ -2,7 +2,6 @@
 
 import (
 	"fmt"
-	"net"
 	"strings"
 	"time"
 )
@@ -10,33 +9,14 @@
 type Command struct {
 	Operation string
 	Arguments []string
-	Server    net.Addr
-
-	Messages chan string
-	Reply    chan Reply
 }
 
-<<<<<<< HEAD
-=======
-type Reply struct {
-	Arguments [][]byte
-	Error     error
-}
-
->>>>>>> 5ac103c6
 type operation func(*TUI, Command)
 
 var commands map[string]operation = map[string]operation{
 	"list": listBuffers,
 }
 
-<<<<<<< HEAD
-=======
-func (t *TUI) CmdsChan() <-chan Command {
-	return t.cmds
-}
-
->>>>>>> 5ac103c6
 func (t *TUI) parseCommand(text string) {
 	parts := strings.Split(text, " ")
 
@@ -59,21 +39,6 @@
 	go fun(t, cmd)
 }
 
-<<<<<<< HEAD
-=======
-func cmdMessages(t *TUI, cmd Command, buf string) {
-	for msg := range cmd.Messages {
-		t.SendMessage(Message{
-			Buffer:    buf,
-			Sender:    "System",
-			Content:   msg,
-			Timestamp: time.Now(),
-			Source:    cmd.Server,
-		})
-	}
-}
-
->>>>>>> 5ac103c6
 // COMMANDS
 
 func listBuffers(t *TUI, cmd Command) {
