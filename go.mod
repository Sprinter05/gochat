--- conflicted
+++ resolved
@@ -3,13 +3,9 @@
 go 1.23.5
 
 require (
-<<<<<<< HEAD
 	github.com/gdamore/tcell/v2 v2.7.1
-	github.com/joho/godotenv v1.5.1
 	github.com/rivo/tview v0.0.0-20250330220935-949945f8d922
 	golang.org/x/term v0.31.0
-=======
->>>>>>> 1e765a87
 	gorm.io/driver/mysql v1.5.7
 	gorm.io/gorm v1.25.12
 )
