--- conflicted
+++ resolved
@@ -1,11 +1,8 @@
 build/
-<<<<<<< HEAD
 logs/
-=======
 certs/
 *.key
 *.pem
 *.crt
->>>>>>> 3027ae2c
 *.env
 *.db