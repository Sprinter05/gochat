--- conflicted
+++ resolved
@@ -4,7 +4,6 @@
 package log
 
 import (
-	"fmt"
 	"log"
 	"net"
 
@@ -240,12 +239,4 @@
 		ip,
 		cmd.Print(),
 	)
-<<<<<<< HEAD
-	cmd.Print(LogPrint)
-}
-
-func LogPrint(text string) {
-	fmt.Print(text)
-=======
->>>>>>> 81a58b8c
 }