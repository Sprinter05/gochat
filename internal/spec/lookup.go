package spec

/* PREDEFINED VALUES */

const (
	ProtocolVersion  uint8  = 1             // Current version of the protocol
	NullOp           Action = 0             // Invalid operation code
	NullID           ID     = 0             // Only valid for specific documented cases
	MaxID            ID     = 1<<10 - 1     // Maximum value according to the bit field
	EmptyInfo        byte   = 0xFF          // No information provided
	HeaderSize       int    = 8             // Max size of the header in bytes
	MaxArgs          int    = (1 << 4) - 1  // Max amount of arguments
	MaxPayload       int    = (1 << 14) - 1 // Max amount of total arguments size
	MaxArgSize       int    = (1 << 11) - 1 // Max amount of single argument size
	RSABitSize       int    = 4096          // Size of the RSA keypair used by the spec crypto functions
	UsernameSize     int    = 32            // Max size of a username in bytes
	LoginTimeout     int    = 2             // Timeout for a handshake process in minutes
	ReadTimeout      int    = 10            // Timeout for a TCP read block in minutes
	HandshakeTimeout int    = 20            // Timeout for a connection handshake block in seconds
	TokenExpiration  int    = 30            // Deadline for a reusable token expiration in minutes
)

/* ACTION CODES */

// Specifies an operation to be performed.
type Action uint8

// The integer follows the actual binary value of the operation.
const (
	OK Action = iota + 1
	ERR
	REG
	VERIF
	REQ
	USRS
	RECIV
	LOGIN
	MSG
	LOGOUT
	DEREG
	SHTDWN
	ADMIN
	KEEP
	SUB
	UNSUB
	HOOK
)

// Identifies an operation to be performed
// with detailed information.
//
// -1 as minimum amount of argument indicates
// that the command cannot be used in that direction.
type lookup struct {
	op    Action // Operation code
	hex   uint8  // Operation code as binary hex
	str   string // Operation code as string
	sargs int8   // Minimum arguments to send to server
	cargs int8   // Minimum arguments to send to client
}

var (
	okLookup     = lookup{OK, 0x01, "OK", -1, 0}
	errLookup    = lookup{ERR, 0x02, "ERR", -1, 0}
	regLookup    = lookup{REG, 0x03, "REG", 2, -1}
	verifLookup  = lookup{VERIF, 0x04, "VERIF", 2, 1}
	reqLookup    = lookup{REQ, 0x05, "REQ", 1, 3}
	usrsLookup   = lookup{USRS, 0x06, "USRS", 0, 1}
	recivLookup  = lookup{RECIV, 0x07, "RECIV", 0, 3}
	loginLookup  = lookup{LOGIN, 0x08, "LOGIN", 1, -1}
	msgLookup    = lookup{MSG, 0x09, "MSG", 3, -1}
	logoutLookup = lookup{LOGOUT, 0x0A, "LOGOUT", 0, -1}
	deregLookup  = lookup{DEREG, 0x0B, "DEREG", 0, -1}
	shtdwnLookup = lookup{SHTDWN, 0x0C, "SHTDWN", -1, 0}
	adminLookup  = lookup{ADMIN, 0x0D, "ADMIN", 0, -1}
	keepLookup   = lookup{KEEP, 0x0E, "KEEP", 0, -1}
	subLookup    = lookup{SUB, 0x0F, "SUB", 0, -1}
	unsubLookup  = lookup{UNSUB, 0x10, "UNSUB", 0, -1}
	hookLookup   = lookup{HOOK, 0x11, "HOOK", -1, 0}
)

var lookupByOperation map[Action]lookup = map[Action]lookup{
	OK:     okLookup,
	ERR:    errLookup,
	REG:    regLookup,
	VERIF:  verifLookup,
	REQ:    reqLookup,
	USRS:   usrsLookup,
	RECIV:  recivLookup,
	LOGIN:  loginLookup,
	MSG:    msgLookup,
	LOGOUT: logoutLookup,
	DEREG:  deregLookup,
	SHTDWN: shtdwnLookup,
	ADMIN:  adminLookup,
	KEEP:   keepLookup,
	SUB:    subLookup,
	UNSUB:  unsubLookup,
	HOOK:   hookLookup,
}

var lookupByString map[string]lookup = map[string]lookup{
	"OK":     okLookup,
	"ERR":    errLookup,
	"REG":    regLookup,
	"VERIF":  verifLookup,
	"REQ":    reqLookup,
	"USRS":   usrsLookup,
	"RECIV":  recivLookup,
	"LOGIN":  loginLookup,
	"MSG":    msgLookup,
	"LOGOUT": logoutLookup,
	"DEREG":  deregLookup,
	"SHTDWN": shtdwnLookup,
	"ADMIN":  adminLookup,
	"KEEP":   keepLookup,
	"SUB":    subLookup,
	"UNSUB":  unsubLookup,
	"HOOK":   hookLookup,
}

// Returns the operation code associated to a hex byte.
// Result is NullOp if not found.
func CodeToID(b byte) Action {
	v, ok := lookupByOperation[Action(b)]
	if !ok {
		return NullOp
	}
	return v.op
}

// Returns the hex byte asocciated to an operation code.
// Result is 0x0 if not found.
func IDToCode(a Action) byte {
	v, ok := lookupByOperation[a]
	if !ok {
		return 0x0
	}
	return v.hex
}

// Returns the action code associated to a string.
// Result is NullOp if not found.
func StringToCode(s string) Action {
	v, ok := lookupByString[s]
	if !ok {
		return NullOp
	}
	return v.op
}

// Returns the string associated to an operation code.
// Result is an empty string if not found.
func CodeToString(a Action) string {
	v, ok := lookupByOperation[a]
	if !ok {
		return ""
	}
	return v.str
}

// Returns the minimum amount of arguments needed
// to send to the server.
// Result is -1 if it cannot be sent to the server.
func ServerArgs(a Action) int {
	v, ok := lookupByOperation[a]
	if !ok {
		return -1
	}
	return int(v.sargs)
}

// Returns the minimum amount of arguments needed
// to send to the client.
// Result is -1 if it cannot be sent to the client.
func ClientArgs(a Action) int {
	v, ok := lookupByOperation[a]
	if !ok {
		return -1
	}
	return int(v.cargs)
}

/* ERROR CODES */

// Error that implements the error interface from
// the [errors] package with specific information
// that follows the protocol specification.
type SpecError struct {
	Code        uint8
	Text        string
	Description string
}

// Returns the text asocciated to the error.
func (err SpecError) Error() string {
	return err.Description
}

var (
<<<<<<< HEAD
	ErrorUndefined    error = SpecError{0x00, "ERR_UNDEFINED", "undefined problem occured"}             // undefined problem occured
	ErrorInvalid      error = SpecError{0x01, "ERR_INVALID", "invalid operation performed"}             // invalid operation performed
	ErrorNotFound     error = SpecError{0x02, "ERR_NOTFOUND", "content can not be found"}               // content can not be found
	ErrorVersion      error = SpecError{0x03, "ERR_VERSION", "server and client versions do not match"} // server and client versions do not match
	ErrorHandshake    error = SpecError{0x04, "ERR_HANDSHAKE", "handshake process failed"}              // handshake process failed
	ErrorArguments    error = SpecError{0x05, "ERR_ARGS", "invalid arguments given"}                    // invalid arguments given
	ErrorMaxSize      error = SpecError{0x06, "ERR_MAXSIZE", "data size is too big"}                    // data size is too big
	ErrorHeader       error = SpecError{0x07, "ERR_HEADER", "invalid header provided"}                  // invalid header provided
	ErrorNoSession    error = SpecError{0x08, "ERR_NOSESS", "user is not connected"}                    // user is not connected
	ErrorLogin        error = SpecError{0x09, "ERR_LOGIN", "user can not be logged in"}                 // user can not be logged in
	ErrorConnection   error = SpecError{0x0A, "ERR_CONN", "connection problem occured"}                 // connection problem occured
	ErrorEmpty        error = SpecError{0x0B, "ERR_EMPTY", "queried data is empty"}                     // queried data is empty
	ErrorPacket       error = SpecError{0x0C, "ERR_PACKET", "packet could not be delivered"}            // packet could not be delivered
	ErrorPrivileges   error = SpecError{0x0D, "ERR_PERMS", "missing privileges to run"}                 // missing privileges to run
	ErrorServer       error = SpecError{0x0E, "ERR_SERVER", "server operation failed"}                  // server operation failed
	ErrorIdle         error = SpecError{0x0F, "ERR_IDLE", "user has been idle for too long"}            // user has been idle for too long
	ErrorExists       error = SpecError{0x10, "ERR_EXISTS", "content already exists"}                   // content already exists
	ErrorDeregistered error = SpecError{0x11, "ERR_DEREG", "user no longer exists"}                     // user no longer exists
	ErrorDupSession   error = SpecError{0x12, "ERR_DUPSESS", "session exists in another endpoint"}      // session exists in another endpoint
	ErrorUnsecure     error = SpecError{0x13, "ERR_NOSECURE", "secured connection required"}            // secure connection required
=======
	ErrorUndefined    error = SpecError{0x00, "undefined problem occured"}               // undefined problem occured
	ErrorInvalid      error = SpecError{0x01, "invalid operation performed"}             // invalid operation performed
	ErrorNotFound     error = SpecError{0x02, "content can not be found"}                // content can not be found
	ErrorVersion      error = SpecError{0x03, "server and client versions do not match"} // server and client versions do not match
	ErrorHandshake    error = SpecError{0x04, "handshake process failed"}                // handshake process failed
	ErrorArguments    error = SpecError{0x05, "invalid arguments given"}                 // invalid arguments given
	ErrorMaxSize      error = SpecError{0x06, "data size is too big"}                    // data size is too big
	ErrorHeader       error = SpecError{0x07, "invalid header provided"}                 // invalid header provided
	ErrorNoSession    error = SpecError{0x08, "user is not connected"}                   // user is not connected
	ErrorLogin        error = SpecError{0x09, "user can not be logged in"}               // user can not be logged in
	ErrorConnection   error = SpecError{0x0A, "connection problem occured"}              // connection problem occured
	ErrorEmpty        error = SpecError{0x0B, "queried data is empty"}                   // queried data is empty
	ErrorPacket       error = SpecError{0x0C, "packet could not be delivered"}           // packet could not be delivered
	ErrorPrivileges   error = SpecError{0x0D, "missing privileges to run"}               // missing privileges to run
	ErrorServer       error = SpecError{0x0E, "server operation failed"}                 // server operation failed
	ErrorIdle         error = SpecError{0x0F, "user has been idle for too long"}         // user has been idle for too long
	ErrorExists       error = SpecError{0x10, "content already exists"}                  // content already exists
	ErrorDeregistered error = SpecError{0x11, "user no longer exists"}                   // user no longer exists
	ErrorDupSession   error = SpecError{0x12, "session exists in another endpoint"}      // session exists in another endpoint
	ErrorUnsecure     error = SpecError{0x13, "connection is not secure"}                // connection is not secure
	ErrorCorrupted    error = SpecError{0x14, "data queried is corrupted"}               // data queried is corrupted
>>>>>>> f16d6983
)

var codeToError map[byte]error = map[byte]error{
	0x00: ErrorUndefined,
	0x01: ErrorInvalid,
	0x02: ErrorNotFound,
	0x03: ErrorVersion,
	0x04: ErrorHandshake,
	0x05: ErrorArguments,
	0x06: ErrorMaxSize,
	0x07: ErrorHeader,
	0x08: ErrorNoSession,
	0x09: ErrorLogin,
	0x0A: ErrorConnection,
	0x0B: ErrorEmpty,
	0x0C: ErrorPacket,
	0x0D: ErrorPrivileges,
	0x0E: ErrorServer,
	0x0F: ErrorIdle,
	0x10: ErrorExists,
	0x11: ErrorDeregistered,
	0x12: ErrorDupSession,
	0x13: ErrorUnsecure,
<<<<<<< HEAD
=======
	0x14: ErrorCorrupted,
>>>>>>> f16d6983
}

// Returns the error asocciated to a hex byte.
// Result is EmptyInfo if not found.
func ErrorCode(err error) byte {
	switch v := err.(type) {
	case SpecError:
		return v.Code
	default:
		return EmptyInfo
	}
}

// Returns the formal error string as defined by the
// implementation. If the provided error is not a spec
// error an empty string is returned.
func ErrorString(err error) string {
	switch v := err.(type) {
	case SpecError:
		return v.Text
	default:
		return ""
	}
}

// Returns the hex byte asocciated to an error.
// Result is nil if not found.
func ErrorCodeToError(b byte) error {
	v, ok := codeToError[b]
	if !ok {
		return nil
	}
	return v
}

/* ADMIN OPERATIONS */

// Specifies an admin operation to be performed
type Admin uint8

const (
	AdminShutdown    Admin = 0x00 // Send a shutdown signal to the server
	AdminDeregister  Admin = 0x01 // Force the deregistration of a user
	AdminBroadcast   Admin = 0x02 // Broadcast a message to all online users
	AdminChangePerms Admin = 0x03 // Increase the permission level of a user
	AdminDisconnect  Admin = 0x04 // Disconnect an online user
)

var codeToAdmin map[Admin]string = map[Admin]string{
	AdminShutdown:    "ADMIN_SHTDWN",
	AdminDeregister:  "ADMIN_DEREG",
	AdminBroadcast:   "ADMIN_BRDCAST",
	AdminChangePerms: "ADMIN_CHGPERMS",
	AdminDisconnect:  "ADMIN_KICK",
}

// Returns the admin string asocciated to a hex byte.
// Result is an empty string if not found.
func AdminString(a Admin) string {
	v, ok := codeToAdmin[a]
	if !ok {
		return ""
	}
	return v
}

/* HOOKS */

// Specifies a hook that triggers on a specific event
type Hook uint8

const (
	HookAllHooks         Hook = 0x00 // Subscribe or unsubscribe to all existing hooks
	HookNewLogin         Hook = 0x01 // Triggers when a user comes online
	HookNewLogout        Hook = 0x02 // Triggers when a user goes offline
	HookDuplicateSession Hook = 0x03 // Triggers when a session for the user is opened from another endpoint
	HookPermsChange      Hook = 0x04 // Triggers when a user's permission level changes
)

// Array with all possible existing hooks for easier traversal
var Hooks []Hook = []Hook{HookNewLogin, HookNewLogout, HookDuplicateSession, HookPermsChange}

var codeToHook map[Hook]string = map[Hook]string{
	HookAllHooks:         "HOOK_ALL",
	HookNewLogin:         "HOOK_NEWLOGIN",
	HookNewLogout:        "HOOK_NEWLOGOUT",
	HookDuplicateSession: "HOOK_DUPSESS",
	HookPermsChange:      "HOOK_PERMSCHG",
}

// Returns the hook string asocciated to a hex byte.
// Result is an empty string if not found.
func HookString(h Hook) string {
	v, ok := codeToHook[h]
	if !ok {
		return ""
	}
	return v
}

<<<<<<< HEAD
/* USERS */
=======
/* USER LISTING */
>>>>>>> f16d6983

// Specifies the user option for the command
type Userlist uint8

const (
	UsersAll    Userlist = 0x0
	UsersOnline Userlist = 0x1
)

var userToOption map[Userlist]string = map[Userlist]string{
	UsersAll:    "USRS_ALL",
	UsersOnline: "USRS_ONLINE",
}

func UserlistString(u Userlist) string {
	v, ok := userToOption[u]
	if !ok {
		return ""
	}
	return v
}<|MERGE_RESOLUTION|>--- conflicted
+++ resolved
@@ -198,7 +198,6 @@
 }
 
 var (
-<<<<<<< HEAD
 	ErrorUndefined    error = SpecError{0x00, "ERR_UNDEFINED", "undefined problem occured"}             // undefined problem occured
 	ErrorInvalid      error = SpecError{0x01, "ERR_INVALID", "invalid operation performed"}             // invalid operation performed
 	ErrorNotFound     error = SpecError{0x02, "ERR_NOTFOUND", "content can not be found"}               // content can not be found
@@ -219,29 +218,7 @@
 	ErrorDeregistered error = SpecError{0x11, "ERR_DEREG", "user no longer exists"}                     // user no longer exists
 	ErrorDupSession   error = SpecError{0x12, "ERR_DUPSESS", "session exists in another endpoint"}      // session exists in another endpoint
 	ErrorUnsecure     error = SpecError{0x13, "ERR_NOSECURE", "secured connection required"}            // secure connection required
-=======
-	ErrorUndefined    error = SpecError{0x00, "undefined problem occured"}               // undefined problem occured
-	ErrorInvalid      error = SpecError{0x01, "invalid operation performed"}             // invalid operation performed
-	ErrorNotFound     error = SpecError{0x02, "content can not be found"}                // content can not be found
-	ErrorVersion      error = SpecError{0x03, "server and client versions do not match"} // server and client versions do not match
-	ErrorHandshake    error = SpecError{0x04, "handshake process failed"}                // handshake process failed
-	ErrorArguments    error = SpecError{0x05, "invalid arguments given"}                 // invalid arguments given
-	ErrorMaxSize      error = SpecError{0x06, "data size is too big"}                    // data size is too big
-	ErrorHeader       error = SpecError{0x07, "invalid header provided"}                 // invalid header provided
-	ErrorNoSession    error = SpecError{0x08, "user is not connected"}                   // user is not connected
-	ErrorLogin        error = SpecError{0x09, "user can not be logged in"}               // user can not be logged in
-	ErrorConnection   error = SpecError{0x0A, "connection problem occured"}              // connection problem occured
-	ErrorEmpty        error = SpecError{0x0B, "queried data is empty"}                   // queried data is empty
-	ErrorPacket       error = SpecError{0x0C, "packet could not be delivered"}           // packet could not be delivered
-	ErrorPrivileges   error = SpecError{0x0D, "missing privileges to run"}               // missing privileges to run
-	ErrorServer       error = SpecError{0x0E, "server operation failed"}                 // server operation failed
-	ErrorIdle         error = SpecError{0x0F, "user has been idle for too long"}         // user has been idle for too long
-	ErrorExists       error = SpecError{0x10, "content already exists"}                  // content already exists
-	ErrorDeregistered error = SpecError{0x11, "user no longer exists"}                   // user no longer exists
-	ErrorDupSession   error = SpecError{0x12, "session exists in another endpoint"}      // session exists in another endpoint
-	ErrorUnsecure     error = SpecError{0x13, "connection is not secure"}                // connection is not secure
-	ErrorCorrupted    error = SpecError{0x14, "data queried is corrupted"}               // data queried is corrupted
->>>>>>> f16d6983
+	ErrorCorrupted    error = SpecError{0x14, "ERR_CORRUPTED", "queried data is currupted"}             // queried data is corrupted
 )
 
 var codeToError map[byte]error = map[byte]error{
@@ -265,10 +242,7 @@
 	0x11: ErrorDeregistered,
 	0x12: ErrorDupSession,
 	0x13: ErrorUnsecure,
-<<<<<<< HEAD
-=======
 	0x14: ErrorCorrupted,
->>>>>>> f16d6983
 }
 
 // Returns the error asocciated to a hex byte.
@@ -369,11 +343,7 @@
 	return v
 }
 
-<<<<<<< HEAD
-/* USERS */
-=======
 /* USER LISTING */
->>>>>>> f16d6983
 
 // Specifies the user option for the command
 type Userlist uint8
