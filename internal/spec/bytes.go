--- conflicted
+++ resolved
@@ -48,27 +48,6 @@
 /* COMMAND FUNCTIONS */
 
 // Prints to standard output all information about a packet.
-<<<<<<< HEAD
-func (cmd *Command) Print(outputFunc func(text string)) {
-	outputFunc("-------- HEADER --------\n")
-	outputFunc(fmt.Sprintf("* Version: %d\n", cmd.HD.Ver))
-	outputFunc(fmt.Sprintf("* Action: %d (%s)\n", cmd.HD.Op, CodeToString(cmd.HD.Op)))
-	outputFunc(fmt.Sprintf("* Info: %d\n", cmd.HD.Info))
-	if cmd.HD.Op == ERR {
-		outputFunc(fmt.Sprintf("* Error: %s\n", ErrorCodeToError(cmd.HD.Info)))
-	}
-	if cmd.HD.Op == ADMIN {
-		outputFunc(fmt.Sprintf("* Admin: %s\n", AdminString(Admin(cmd.HD.Info))))
-	}
-	outputFunc(fmt.Sprintf("* Args: %d\n", cmd.HD.Args))
-	outputFunc(fmt.Sprintf("* Length: %d\n", cmd.HD.Len))
-	outputFunc(fmt.Sprintf("* ID: %d\n", cmd.HD.ID))
-	outputFunc("-------- PAYLOAD --------\n")
-	for i, v := range cmd.Args {
-		outputFunc(fmt.Sprintf("[%d] %s\n", i, v))
-	}
-	outputFunc("\n")
-=======
 func (cmd *Command) Print() string {
 	var output strings.Builder
 	fmt.Fprintln(&output, "-------- HEADER --------")
@@ -90,7 +69,6 @@
 	}
 	fmt.Fprintln(&output)
 	return output.String()
->>>>>>> 81a58b8c
 }
 
 /* HEADER FUNCTIONS */
