package gcspec

/* PREDEFINED VALUES */

const NullOp Action = 0
const NullID ID = 0
const EmptyInfo byte = 0xFF

const ProtocolVersion uint8 = 1
const HeaderSize int = 6
const MaxArgs int = 1<<2 - 1
const MaxPayload int = 1<<10 - 1
const RSABitSize int = 4096
const UsernameSize int = 32

const CypherCharset string = "ABCDEFGHIJKLMNOPQRSTUVWXYZabcdefghijklmnopqrstuvwxyz#$%&*+-?!"
const CypherLength int = 128

const LoginTimeout int = 2
const MaxClients int = 20

/* ACTION CODES */

// Specifies an action code
type Action uint8

const (
	OK Action = iota + 1
	ERR
	REG
	VERIF
	REQ
	USRS
	RECIV
	CONN
	MSG
	DISCN
	DEREG
	SHTDWN
	ADMIN
)

//? Reduce the amount of tables

var codeToid map[byte]Action = map[byte]Action{
	0x01: OK,
	0x02: ERR,
	0x03: REG,
	0x04: VERIF,
	0x05: REQ,
	0x06: USRS,
	0x07: RECIV,
	0x08: CONN,
	0x09: MSG,
	0x0A: DISCN,
	0x0B: DEREG,
	0x0C: SHTDWN,
	0x0D: ADMIN,
}

var idToCode map[Action]byte = map[Action]byte{
	OK:     0x01,
	ERR:    0x02,
	REG:    0x03,
	VERIF:  0x04,
	REQ:    0x05,
	USRS:   0x06,
	RECIV:  0x07,
	CONN:   0x08,
	MSG:    0x09,
	DISCN:  0x0A,
	DEREG:  0x0B,
	SHTDWN: 0x0C,
	ADMIN:  0x0D,
}

var stringToCode map[string]Action = map[string]Action{
	"OK":     OK,
	"ERR":    ERR,
	"REG":    REG,
	"VERIF":  VERIF,
	"REQ":    REQ,
	"USRS":   USRS,
	"RECIV":  RECIV,
	"CONN":   CONN,
	"MSG":    MSG,
	"DISCN":  DISCN,
	"DEREG":  DEREG,
	"SHTDWN": SHTDWN,
	"ADMIN":  ADMIN,
}

var codeToString map[Action]string = map[Action]string{
	OK:     "OK",
	ERR:    "ERR",
	REG:    "REG",
	VERIF:  "VERIF",
	REQ:    "REQ",
	USRS:   "USRS",
	RECIV:  "RECIV",
	CONN:   "CONN",
	MSG:    "MSG",
	DISCN:  "DISCN",
	DEREG:  "DEREG",
	SHTDWN: "SHTDWN",
	ADMIN:  "ADMIN",
}

// Returns the ID associated to a byte code
func CodeToID(b byte) Action {
	v, ok := codeToid[b]
	if !ok {
		return NullOp
	}
	return v
}

// Returns the byte code asocciated to an ID
func IDToCode(a Action) byte {
	v, ok := idToCode[a]
	if !ok {
		return 0x0
	}
	return v
}

// Returns the ID associated to a string
func StringToCode(s string) Action {
	v, ok := stringToCode[s]
	if !ok {
		return 0x0
	}
	return v
}

// Returns the ID associated to a string
func CodeToString(i Action) string {
	v, ok := codeToString[i]
	if !ok {
		return ""
	}
	return v
}

/* ARGUMENTS PER OPERATION */

var idToArgs map[Action]uint8 = map[Action]uint8{
	OK:     0,
	ERR:    0,
	REG:    2,
	VERIF:  2,
	REQ:    1,
	USRS:   0,
	RECIV:  3,
	CONN:   1,
	MSG:    3,
	DISCN:  0,
	DEREG:  0,
	SHTDWN: 0,
	ADMIN:  0, // Special case, can have more arguments
}

func IDToArgs(a Action) int {
	v, ok := idToArgs[a]
	if !ok {
		return -1
	}
	return int(v)
}

/* ERROR CODES */

// Specific GCError struct that implements the error interface
type GCError struct {
	Code uint8
	Text string
}

func (err GCError) Error() string {
	return err.Text
}

var (
	// Determines a generic undefined error
	ErrorUndefined error = GCError{0x0, "undefined problem occured"}

	// Invalid operation performed
	ErrorInvalid error = GCError{0x1, "invalid operation performed"}

	// Content could not be found
	ErrorNotFound error = GCError{0x2, "content can not be found"}

	// Versions do not match
	ErrorVersion error = GCError{0x3, "server and client versions do not match"}

	// Verification handshake failed
	ErrorHandshake error = GCError{0x4, "handshake process failed"}

	// Invalid arguments given
	ErrorArguments error = GCError{0x5, "invalid arguments given"}

	// Payload size too big
	ErrorMaxSize error = GCError{0x6, "size is too big"}

	// Header processing failed
	ErrorHeader error = GCError{0x7, "invalid header provided"}

	// User is not logged in
	ErrorNoSession error = GCError{0x8, "user is not connected"}

	// User cannot be logged in
	ErrorLogin error = GCError{0x9, "user can not be logged in"}

	// Connection problems occured
	ErrorConnection error = GCError{0xA, "connection problem occured"}

	// Empty result returned
	ErrorEmpty error = GCError{0xB, "queried data is empty"}

	// Problem with packet creation or delivery
	ErrorPacket error = GCError{0xC, "packet could not be delivered"}

	// Not enough privileges to runa ction
	ErrorPrivileges error = GCError{0x0D, "missing privileges to run"}

	// Failed to perform a server-side operation
	ErrorServer error = GCError{0x0E, "server operation failed"}
)

var codeToError map[byte]error = map[byte]error{
	0x00: ErrorUndefined,
	0x01: ErrorInvalid,
	0x02: ErrorNotFound,
	0x03: ErrorVersion,
	0x04: ErrorHandshake,
	0x05: ErrorArguments,
	0x06: ErrorMaxSize,
	0x07: ErrorHeader,
	0x08: ErrorNoSession,
}

// Returns the error code or the empty information field if not found
func ErrorCode(err error) byte {
	switch v := err.(type) {
	case GCError:
		return v.Code
	default:
		return EmptyInfo
	}
<<<<<<< HEAD
	return v
}

// Returns the error code or the empty information field if not found
func ErrorCodeToError(b byte) error {
	v, ok := codeToError[b]
	if !ok {
		return nil
	}
	return v
}
=======
}

/* ADMIN OPERATIONS */

const (
	// Schedules a shutdown the server
	AdminShutdown uint8 = 0x00

	// Deregisters a user manually
	AdminDeregister uint8 = 0x01

	// Broadcasts a message to all online users
	AdminBroadcast uint8 = 0x02

	// Increases the permission levels of another user
	AdminPromote uint8 = 0x03
)
>>>>>>> 02910a68
<|MERGE_RESOLUTION|>--- conflicted
+++ resolved
@@ -247,19 +247,15 @@
 	default:
 		return EmptyInfo
 	}
-<<<<<<< HEAD
-	return v
-}
-
-// Returns the error code or the empty information field if not found
+}
+
+// Returns the error or the nil if not found
 func ErrorCodeToError(b byte) error {
 	v, ok := codeToError[b]
 	if !ok {
 		return nil
 	}
 	return v
-}
-=======
 }
 
 /* ADMIN OPERATIONS */
@@ -276,5 +272,4 @@
 
 	// Increases the permission levels of another user
 	AdminPromote uint8 = 0x03
-)
->>>>>>> 02910a68
+)