--- conflicted
+++ resolved
@@ -7,11 +7,8 @@
 	"log"
 	"net"
 	"os"
-<<<<<<< HEAD
+	"sync"
 	"time"
-=======
-	"sync"
->>>>>>> 3027ae2c
 
 	gc "github.com/Sprinter05/gochat/gcspec"
 	"github.com/joho/godotenv"
@@ -132,12 +129,86 @@
 	return l
 }
 
-<<<<<<< HEAD
+// Create a TLS listener for the socket
+func setupTLSConn() net.Listener {
+	addr, ok := os.LookupEnv("SRV_ADDR")
+	if !ok {
+		gclog.Environ("SRV_ADDR")
+	}
+
+	port, ok := os.LookupEnv("TLS_PORT")
+	if !ok {
+		gclog.Environ("TLS_PORT")
+	}
+
+	socket := fmt.Sprintf(
+		"%s:%s",
+		addr,
+		port,
+	)
+
+	cert, err := tls.LoadX509KeyPair(
+		os.Getenv("TLS_CERT"),
+		os.Getenv("TLS_KEYF"),
+	)
+	if err != nil {
+		gclog.Fatal("tls loading", err)
+	}
+
+	config := &tls.Config{
+		Certificates: []tls.Certificate{cert},
+	}
+
+	l, err := tls.Listen("tcp4", socket, config)
+	if err != nil {
+		gclog.Fatal("tls socket setup", err)
+	}
+
+	return l
+}
+
+// Runs a socket to accept connections
+func run(l net.Listener, hub *Hub, count *Counter, wg *sync.WaitGroup) {
+	defer wg.Done()
+
+	for {
+		// If we exceed the client count we just wait until a spot is free
+		if count.Get() == gc.MaxClients {
+			continue
+		}
+
+		c, err := l.Accept()
+		if err != nil {
+			gclog.Error("connection accept", err)
+			// Keep accepting clients
+			continue
+		}
+		count.Inc()
+
+		// Check if its tls
+		_, ok := c.(*tls.Conn)
+
+		cl := &gc.Connection{
+			Conn: c,
+			RD:   bufio.NewReader(c),
+			TLS:  ok,
+		}
+
+		// Buffered channel for intercommunication
+		req := make(chan Request, MaxUserRequests)
+
+		// Listens to the client's packets
+		go ListenConnection(cl, count, req, hub.clean)
+
+		// Runs the client's commands
+		go runTask(hub, req)
+	}
+}
+
 func main() {
-	/* SETUP */
-
-	// Set up listening server
-	l := setupConn()
+	// Setup sockets
+	sock := setupConn()
+	tlssock := setupTLSConn()
 
 	// Set up database logging file
 	// Only if logging is INFO or more
@@ -155,96 +226,6 @@
 
 	// Setup hub
 	hub := setupHub(db)
-=======
-// Create a TLS listener for the socket
-func setupTLSConn() net.Listener {
-	addr, ok := os.LookupEnv("SRV_ADDR")
-	if !ok {
-		gclog.Environ("SRV_ADDR")
-	}
->>>>>>> 3027ae2c
-
-	port, ok := os.LookupEnv("TLS_PORT")
-	if !ok {
-		gclog.Environ("TLS_PORT")
-	}
-
-	socket := fmt.Sprintf(
-		"%s:%s",
-		addr,
-		port,
-	)
-
-	cert, err := tls.LoadX509KeyPair(
-		os.Getenv("TLS_CERT"),
-		os.Getenv("TLS_KEYF"),
-	)
-	if err != nil {
-		gclog.Fatal("tls loading", err)
-	}
-
-	config := &tls.Config{
-		Certificates: []tls.Certificate{cert},
-	}
-
-	l, err := tls.Listen("tcp4", socket, config)
-	if err != nil {
-		gclog.Fatal("tls socket setup", err)
-	}
-
-	return l
-}
-
-// Runs a socket to accept connections
-func run(l net.Listener, hub *Hub, count *Counter, wg *sync.WaitGroup) {
-	defer wg.Done()
-
-<<<<<<< HEAD
-	/* LISTENING FOR CONNECTIONS */
-
-	var count int
-=======
->>>>>>> 3027ae2c
-	for {
-		// If we exceed the client count we just wait until a spot is free
-		if count.Get() == gc.MaxClients {
-			continue
-		}
-
-		c, err := l.Accept()
-		if err != nil {
-			gclog.Error("connection accept", err)
-			// Keep accepting clients
-			continue
-		}
-		count.Inc()
-
-		// Check if its tls
-		_, ok := c.(*tls.Conn)
-
-		cl := &gc.Connection{
-			Conn: c,
-			RD:   bufio.NewReader(c),
-			TLS:  ok,
-		}
-
-		// Buffered channel for intercommunication
-		req := make(chan Request, MaxUserRequests)
-
-		// Listens to the client's packets
-		go ListenConnection(cl, count, req, hub.clean)
-
-		// Runs the client's commands
-		go runTask(hub, req)
-	}
-}
-
-func main() {
-	sock := setupConn()
-	tlssock := setupTLSConn()
-
-	// Create hub
-	hub := setupHub()
 
 	// Indicate that the server is up and running
 	fmt.Printf("-- Server running and listening for connections! --\n")
