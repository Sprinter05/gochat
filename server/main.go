package main

import (
	"bufio"
	"crypto/tls"
	"fmt"
	"log"
	"net"
	"os"

	gc "github.com/Sprinter05/gochat/gcspec"
	"github.com/joho/godotenv"
)

// Global log
var gclog Logging

// Sets up logging
// Reads environment file from first cli argument
// init() always runs when the program starts
func init() {
	// If we default to stderr it won't print unless debugged
	log.SetOutput(os.Stdout)

	if len(os.Args) < 2 {
<<<<<<< HEAD
		fmt.Printf("Format: gcserver <env file>")
		return
=======
		// No environment file supplied
		gclog.Fatal("loading env file", ErrorCLIArgs)
	}

	// Argument 0 is the pathname to the executable
	err := godotenv.Load(os.Args[1])
	if err != nil {
		gclog.Fatal("env file reading", err)
>>>>>>> 3027a976
	}

	// Setup logging levels
	// No need to check if the env var exists
	// We just default to FATAL
	lv := os.Getenv("LOG_LEVL")
	switch lv {
	case "ALL":
		gclog = ALL
	case "INFO":
		gclog = INFO
	case "ERROR":
		gclog = ERROR
	default:
		gclog = FATAL
		lv = "FATAL"
	}
	fmt.Printf("-> Logging with log level %s...\n", lv)
}

// Creates a hub with all channels, caches and database
// Indicates the hub to start running
func setupHub() *Hub {
	// Allocate all data structures
	hub := Hub{
		clean:  make(chan net.Conn, gc.MaxClients/2),
		shtdwn: make(chan bool),
		users: table[*User]{
			tab: make(map[net.Conn]*User),
		},
		verifs: table[*Verif]{
			tab: make(map[net.Conn]*Verif),
		},
		db: connectDB(),
	}

	go hub.Start()

	return &hub
}

<<<<<<< HEAD
// TODO: Reusable verif tokens (TLS only)
// TODO: Both TLS and non-TLS ports
=======
// Creates a listener for the socket
func setupConn() net.Listener {
	addr, ok := os.LookupEnv("SRV_ADDR")
	if !ok {
		gclog.Environ("SRV_ADDR")
	}

	port, ok := os.LookupEnv("SRV_PORT")
	if !ok {
		gclog.Environ("SRV_PORT")
	}

	socket := fmt.Sprintf(
		"%s:%s",
		addr,
		port,
	)

	l, err := net.Listen("tcp4", socket)
	if err != nil {
		gclog.Fatal("socket setup", err)
	}

	return l
}

func main() {
	l := setupConn()
	hub := setupHub()

	// Indicate that the server is up and running
	fmt.Printf("-- Server running and listening for connections! --\n")
>>>>>>> 3027a976

func run(l net.Listener, hub *Hub, count *Counter) {
	for {
		// If we exceed the client count we just wait until a spot is free
		if count.Get() == gc.MaxClients {
			continue
		}

		c, err := l.Accept()
		if err != nil {
			gclog.Error("connection accept", err)
			// Keep accepting clients
			continue
		}
		count.Inc()

		// Check if its tls
		_, ok := c.(*tls.Conn)

		cl := &gc.Connection{
			Conn: c,
			RD:   bufio.NewReader(c),
			TLS:  ok,
		}

		// Buffered channel for intercommunication
		req := make(chan Request, MaxUserRequests)

		// Listens to the client's packets
		go ListenConnection(cl, count, req, hub.clean)

		// Runs the client's commands
		go runTask(hub, req)
	}
}

func main() {
	// Unsecure socket
	addr := fmt.Sprintf(
		"%s:%s",
		os.Getenv("SRV_ADDR"),
		os.Getenv("SRV_PORT"),
	)

	// TLS socket
	secaddr := fmt.Sprintf(
		"%s:%s",
		os.Getenv("SRV_ADDR"),
		os.Getenv("TLS_PORT"),
	)

	// Load TLS certificate
	cert, err := tls.LoadX509KeyPair(
		os.Getenv("TLS_CERT"),
		os.Getenv("TLS_KEYF"),
	)
	if err != nil {
		gclog.Fatal("tls loading", err)
	}
	config := tls.Config{
		Certificates: []tls.Certificate{cert},
	}

	// Listen on TLS port
	t, err := tls.Listen("tcp4", secaddr, &config)
	if err != nil {
		gclog.Fatal("tls socket setup", err)
	}

	// Listen on standard port
	l, err := net.Listen("tcp4", addr)
	if err != nil {
		gclog.Fatal("normal socket setup", err)
	}

	// Create hub
	hub := setupHub()

	// Indicate that the server is up and running
	fmt.Printf("-- Server running and listening for connections! --\n")

	// Endless loop to listen for connections
	count := new(Counter)
	run(t, hub, count)
	run(l, hub, count)
}<|MERGE_RESOLUTION|>--- conflicted
+++ resolved
@@ -23,10 +23,6 @@
 	log.SetOutput(os.Stdout)
 
 	if len(os.Args) < 2 {
-<<<<<<< HEAD
-		fmt.Printf("Format: gcserver <env file>")
-		return
-=======
 		// No environment file supplied
 		gclog.Fatal("loading env file", ErrorCLIArgs)
 	}
@@ -35,7 +31,6 @@
 	err := godotenv.Load(os.Args[1])
 	if err != nil {
 		gclog.Fatal("env file reading", err)
->>>>>>> 3027a976
 	}
 
 	// Setup logging levels
@@ -77,10 +72,6 @@
 	return &hub
 }
 
-<<<<<<< HEAD
-// TODO: Reusable verif tokens (TLS only)
-// TODO: Both TLS and non-TLS ports
-=======
 // Creates a listener for the socket
 func setupConn() net.Listener {
 	addr, ok := os.LookupEnv("SRV_ADDR")
@@ -107,13 +98,42 @@
 	return l
 }
 
-func main() {
-	l := setupConn()
-	hub := setupHub()
+// Create a TLS listener for the socket
+func setupTLSConn() net.Listener {
+	addr, ok := os.LookupEnv("SRV_ADDR")
+	if !ok {
+		gclog.Environ("SRV_ADDR")
+	}
 
-	// Indicate that the server is up and running
-	fmt.Printf("-- Server running and listening for connections! --\n")
->>>>>>> 3027a976
+	port, ok := os.LookupEnv("TLS_PORT")
+	if !ok {
+		gclog.Environ("TLS_PORT")
+	}
+
+	socket := fmt.Sprintf(
+		"%s:%s",
+		addr,
+		port,
+	)
+
+	cert, err := tls.LoadX509KeyPair(
+		os.Getenv("TLS_CERT"),
+		os.Getenv("TLS_KEYF"),
+	)
+	if err != nil {
+		gclog.Fatal("tls loading", err)
+	}
+	config := tls.Config{
+		Certificates: []tls.Certificate{cert},
+	}
+
+	l, err := tls.Listen("tcp4", socket, &config)
+	if err != nil {
+		gclog.Fatal("tls socket setup", err)
+	}
+
+	return l
+}
 
 func run(l net.Listener, hub *Hub, count *Counter) {
 	for {
@@ -150,44 +170,12 @@
 	}
 }
 
+// TODO: Reusable verif tokens (TLS only)
+// TODO: Both TLS and non-TLS ports
+
 func main() {
-	// Unsecure socket
-	addr := fmt.Sprintf(
-		"%s:%s",
-		os.Getenv("SRV_ADDR"),
-		os.Getenv("SRV_PORT"),
-	)
-
-	// TLS socket
-	secaddr := fmt.Sprintf(
-		"%s:%s",
-		os.Getenv("SRV_ADDR"),
-		os.Getenv("TLS_PORT"),
-	)
-
-	// Load TLS certificate
-	cert, err := tls.LoadX509KeyPair(
-		os.Getenv("TLS_CERT"),
-		os.Getenv("TLS_KEYF"),
-	)
-	if err != nil {
-		gclog.Fatal("tls loading", err)
-	}
-	config := tls.Config{
-		Certificates: []tls.Certificate{cert},
-	}
-
-	// Listen on TLS port
-	t, err := tls.Listen("tcp4", secaddr, &config)
-	if err != nil {
-		gclog.Fatal("tls socket setup", err)
-	}
-
-	// Listen on standard port
-	l, err := net.Listen("tcp4", addr)
-	if err != nil {
-		gclog.Fatal("normal socket setup", err)
-	}
+	sock := setupConn()
+	tlssock := setupTLSConn()
 
 	// Create hub
 	hub := setupHub()
@@ -197,6 +185,6 @@
 
 	// Endless loop to listen for connections
 	count := new(Counter)
-	run(t, hub, count)
-	run(l, hub, count)
+	run(sock, hub, count)
+	run(tlssock, hub, count)
 }