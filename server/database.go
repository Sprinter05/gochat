package main

import (
	"crypto/rsa"
	"database/sql"
	"encoding/hex"
	"errors"
	"fmt"
	"log"
	"os"
	"strings"

	gc "github.com/Sprinter05/gochat/gcspec"
	myqsl "github.com/go-sql-driver/mysql"
)

/* UTILITIES */

// Connects to the database using the environment file
func connectDB() *sql.DB {
	access := fmt.Sprintf(
		"%s:%s@tcp(%s:%s)/%s",
		os.Getenv("DB_USER"),
		os.Getenv("DB_PSWD"),
		os.Getenv("DB_ADDR"),
		os.Getenv("DB_PORT"),
		os.Getenv("DB_NAME"),
	)

	db, err := sql.Open("mysql", access)
	if err != nil {
		log.Fatalln(err)
	}

	// Test that the database works
	e := db.Ping()
	if e != nil {
		log.Fatalln(e)
	}

	return db
}

/* QUERIES */

// Queries the amount of messages cached for that user
func queryMessageQuantity(db *sql.DB, uname username) (int, error) {
	var size int
	query := `
		SELECT COUNT(*) 
		FROM message_cache mc 
		JOIN users u ON mc.src_user = u.user_id 
		WHERE mc.dest_user = (
			SELECT user_id 
			FROM users 
			WHERE username = ?
		);
	`

	row := db.QueryRow(query, string(uname))
	err := row.Scan(&size)
	if err != nil {
		return -1, err
	}

	return size, nil
}

// Gets all messages from the user
// It is expected for the size to be queried previously
func queryMessages(db *sql.DB, uname username, size int) (*[]Message, error) {
	query := `
		SELECT username, message, UNIX_TIMESTAMP(stamp) 
		FROM message_cache mc JOIN users u ON mc.src_user = u.user_id 
		WHERE mc.dest_user = (
			SELECT user_id 
			FROM users 
			WHERE username = ?
		) 
		ORDER BY stamp ASC;
	`

	rows, err := db.Query(query, uname)
	if err != nil {
		return nil, err
	}
	defer rows.Close()

	// We allocate for the necessary messages
	message := make([]Message, size)

	for i := 0; rows.Next(); i++ {
		var temp string
		err := rows.Scan(
			&message[i].sender,
			&temp,
			&message[i].stamp,
		)

		// Conversion from hex string
		dec, _ := hex.DecodeString(temp)
		message[i].message = string(dec)

		if err != nil {
			return nil, err
		}
	}

	return &message, nil
}

// Lists all usernames in the database
func queryUsernames(db *sql.DB) (string, error) {
	var users strings.Builder
	query := `
		SELECT username 
		FROM users;
	`

	rows, err := db.Query(query)
	if err != nil {
		return "", err
	}
	defer rows.Close()

	for rows.Next() {
		var temp string
		// Without temp variable it'd be overwritten
		e := rows.Scan(&temp)
		if e != nil {
			return "", e
		}
		// Append to buffer
		users.WriteString(temp + "\n")
	}

	// Return result without the last newline
	l := users.Len()
	slice := users.String()
	return slice[:l-1], nil
}

// Retrieves the user public key if it exists wih a nil net.Conn
func queryUserKey(db *sql.DB, uname username) (*rsa.PublicKey, error) {
	var pubkey sql.NullString
	query := `
		SELECT pubkey 
		FROM users 
		WHERE username = ?;
	`

	row := db.QueryRow(query, string(uname))
	err := row.Scan(&pubkey)
	if err != nil {
		if err == sql.ErrNoRows {
			// User does not exist
			return nil, ErrorDoesNotExist
		}
		return nil, err
	}

	// Check if the user has been deregisterd
	if !pubkey.Valid {
		return nil, ErrorDeregistered
	}

	key, err := gc.PEMToPubkey([]byte(pubkey.String))
	if err != nil {
		return nil, err
	}

	return key, nil
}

// Returns the privilege level of the user
func queryUserPerms(db *sql.DB, uname username) (Permission, error) {
	var perms Permission
	query := `
		SELECT permission
		FROM users 
		WHERE username = ?;
	`

	row := db.QueryRow(query, string(uname))
	err := row.Scan(&perms)
	if err != nil {
		if err == sql.ErrNoRows {
			// User does not exist
			return -1, ErrorDoesNotExist
		}
		return -1, err
	}

	if perms > OWNER {
		// Already max permissions
		return -1, ErrorInvalidValue
	}

	return perms, nil
}

/* INSERTIONS AND UPDATES */

// Inserts a user into a database, key must be in PEM format
func insertUser(db *sql.DB, uname username, pubkey []byte) error {
	query := `
		INSERT INTO users(username, pubkey) 
		VALUES (?, ?);
	`

	_, err := db.Exec(query, uname, string(pubkey))
	if err != nil {
		return err
	}

	return nil
}

// Adds a message to the users message cache
// The message must be in byte array format since its encrypted
func cacheMessage(db *sql.DB, src username, dst username, msg []byte) error {
<<<<<<< HEAD
	query := "INSERT INTO message_cache(src_user, dest_user, msg) VALUES ((SELECT user_id FROM users WHERE username = ?), (SELECT user_id FROM users WHERE username = ?), ?);"
=======
	query := `
		INSERT INTO message_cache(src_user, dest_user, message) 
		VALUES (
			(
				SELECT user_id 
				FROM users 
				WHERE username = ?
			), 
			(
				SELECT user_id 
				FROM users 
				WHERE username = ?
			), 
		?);
	`
>>>>>>> 02910a68
	str := hex.EncodeToString(msg)

	_, err := db.Exec(query, src, dst, str)
	if err != nil {
		return err
	}

	return nil
}

// Prevents a user from logging in
func removeKey(db *sql.DB, uname username) error {
	query := `
		UPDATE users 
		SET pubkey = NULL 
		WHERE username = ?;
	`

	_, err := db.Exec(query, uname)
	if err != nil {
		return err
	}

	return nil
}

// Changes the permissions of a user
func changePermissions(db *sql.DB, uname username, perm Permission) error {
	query := `
		UPDATE users
		SET permission = ?
		WHERE username = ?;
	`

	_, err := db.Exec(query, perm, uname)
	if err != nil {
		return err
	}

	return nil
}

/* DELETIONS */

// Removes a user from the database
func removeUser(db *sql.DB, uname username) error {
	query := `
		DELETE FROM users 
		WHERE username = ?
	`

	_, err := db.Exec(query, uname)
	if err != nil {
		// Unwrap error as driver error
		var sqlerr *myqsl.MySQLError
		ok := errors.As(err, &sqlerr)
		// Check if the error is the foreign key constraint
		if ok && sqlerr.Number == 1451 {
			return ErrorDBConstraint
		}
		return err
	}

	return nil
}

// Removes all cached messages from a user before a given stamp
// This is done to prevent messages from being lost
func removeMessages(db *sql.DB, uname username, stamp int64) error {
	query := `
		DELETE FROM message_cache 
		WHERE dest_user = (
			SELECT user_id 
			FROM users 
			WHERE username = ?
		) AND stamp <= FROM_UNIXTIME(?);
	`

	_, err := db.Exec(query, uname, stamp)
	if err != nil {
		return err
	}

	return nil
}<|MERGE_RESOLUTION|>--- conflicted
+++ resolved
@@ -47,7 +47,7 @@
 func queryMessageQuantity(db *sql.DB, uname username) (int, error) {
 	var size int
 	query := `
-		SELECT COUNT(*) 
+		SELECT COUNT(msg) 
 		FROM message_cache mc 
 		JOIN users u ON mc.src_user = u.user_id 
 		WHERE mc.dest_user = (
@@ -219,11 +219,8 @@
 // Adds a message to the users message cache
 // The message must be in byte array format since its encrypted
 func cacheMessage(db *sql.DB, src username, dst username, msg []byte) error {
-<<<<<<< HEAD
-	query := "INSERT INTO message_cache(src_user, dest_user, msg) VALUES ((SELECT user_id FROM users WHERE username = ?), (SELECT user_id FROM users WHERE username = ?), ?);"
-=======
-	query := `
-		INSERT INTO message_cache(src_user, dest_user, message) 
+	query := `
+		INSERT INTO message_cache(src_user, dest_user, msg) 
 		VALUES (
 			(
 				SELECT user_id 
@@ -237,7 +234,6 @@
 			), 
 		?);
 	`
->>>>>>> 02910a68
 	str := hex.EncodeToString(msg)
 
 	_, err := db.Exec(query, src, dst, str)
