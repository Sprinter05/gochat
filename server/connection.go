package main

import (
	"log"
	"net"
	"time"

	gc "github.com/Sprinter05/gochat/gcspec"
)

// FUNCTIONS

func processHeader(cl *gc.Connection, cmd *gc.Command) error {
	// Reads using the reader assigned to the connection
	if err := cl.ListenHeader(cmd); err != nil {
		ip := cl.Conn.RemoteAddr().String()
		log.Printf("Error reading header from %s: %s\n", ip, err)
		// Malformed header
		sendErrorPacket(cmd.HD.ID, gc.ErrorHeader, cl.Conn)
		return err
	}
	return nil
}

func processPayload(cl *gc.Connection, cmd *gc.Command) error {
	// Reads using the reader assigned to the connection
	if err := cl.ListenPayload(cmd); err != nil {
		ip := cl.Conn.RemoteAddr().String()
<<<<<<< HEAD
		log.Printf("Error reading payload from %s: %s\n", ip, err)
		// Connection closed
		if err == gc.ErrorConnection {
			return err
		}
		// Incorrect payload
=======
		log.Printf("Error reading paylaod from %s: %s\n", ip, err)
		// Malformed payload
>>>>>>> 80fb6b27
		sendErrorPacket(cmd.HD.ID, gc.ErrorArguments, cl.Conn)
		return err
	}
	return nil
}

// Listens from a client and communicates with the hub through the channels
func ListenConnection(cl *gc.Connection, hubreq chan<- Request, hubcl chan<- net.Conn) {
	defer cl.Conn.Close()

	for {
		cmd := new(gc.Command)

		// Max time for a packet to be received
		out := time.Now().Add(time.Duration(gc.ReadTimeout) * time.Minute)
		cl.Conn.SetReadDeadline(out)

		if processHeader(cl, cmd) != nil {
			// Cleanup connection on error
			hubcl <- cl.Conn
			return
		}
		if processPayload(cl, cmd) != nil {
			// Cleanup connection on error
			hubcl <- cl.Conn
			return
		}

		// Check that it has enough arguments unless its the admin command
		if cmd.HD.Op != gc.ADMIN && (int(cmd.HD.Args) != gc.IDToArgs(cmd.HD.Op)) {
			sendErrorPacket(cmd.HD.ID, gc.ErrorArguments, cl.Conn)
			return
		}

		hubreq <- Request{
			cl:  cl.Conn,
			cmd: *cmd,
		}
	}

}

// Catches up messages for the logged connection
func catchUp(cl net.Conn, msgs *[]Message, id gc.ID) error {
	for _, v := range *msgs {
		// Turn timestamp to byte array and create packet
		stp := gc.UnixStampToBytes(v.stamp)
		arg := []gc.Arg{
			gc.Arg(v.sender),
			gc.Arg(stp),
			gc.Arg(v.message),
		}

		// The packet ID is not used for RECIV
		pak, err := gc.NewPacket(gc.RECIV, id, gc.EmptyInfo, arg)
		if err != nil {
			log.Printf("Error when creating RECIV packet: %s\n", err)
			return err
		}
		cl.Write(pak)
	}

	return nil
}

// Wraps concurrency with each client's command
func runTask(ch <-chan Task) {
	// Will stop if the channel is closed
	for t := range ch {
		t.fun(t.hub, t.user, t.cmd)
	}
}<|MERGE_RESOLUTION|>--- conflicted
+++ resolved
@@ -26,17 +26,8 @@
 	// Reads using the reader assigned to the connection
 	if err := cl.ListenPayload(cmd); err != nil {
 		ip := cl.Conn.RemoteAddr().String()
-<<<<<<< HEAD
-		log.Printf("Error reading payload from %s: %s\n", ip, err)
-		// Connection closed
-		if err == gc.ErrorConnection {
-			return err
-		}
-		// Incorrect payload
-=======
 		log.Printf("Error reading paylaod from %s: %s\n", ip, err)
 		// Malformed payload
->>>>>>> 80fb6b27
 		sendErrorPacket(cmd.HD.ID, gc.ErrorArguments, cl.Conn)
 		return err
 	}
