--- conflicted
+++ resolved
@@ -43,16 +43,14 @@
 	// Close connection
 	cl.Close()
 
-<<<<<<< HEAD
 	// Decrease amount of connected clients
 	c.Dec()
-=======
+
 	// Log connection close
 	gclog.Connection(
 		cl.RemoteAddr().String(),
 		true,
 	)
->>>>>>> 3027a976
 }
 
 // Listens from a client and communicates with the hub through the channels
