# The gochat Protocol

The **gochat protocol** is a chat protocol based on **TCP** designed for end-to-end (**E2E**) encrypted communication between users in the same server. This document specifies the **version 1** protocol in detail.

## Commands

The following diagram illustrates the format that a command travelling through the connection must have:

    +--------+------------+------+------------+
    | Header | Argument 1 | .... | Argument n |
    +--------+------------+------+------------+

The header will be *8 bytes* long and both the separator between header and arguments (also called **payload**) and between each argument must be `\r\n`.

### Header

The following diagram indicates the different *bit fields* that the header must provide and the size of each one:

    0         4             12           20          24               38              48         64
    +---------+-------------+-------------+-----------+----------------+---------------+----------+
    | Version | Action Code | Information | Arguments | Payload Length | Identificator | Reserved |
    +---------+-------------+-------------+-----------+----------------+---------------+----------+

- **Version** | `4 bits`: Ensures that both client and server share the same protocol format. Communication between the client application and the server cannot happen if the versions differ.
- **Action Code** | `8 bits`: Instruction code that determines the action to be performed. Both client and server have their own, independent codes.
- **Information** | `8 bits`: Additional information provided by specific instructions.
- **Arguments** | `4 bits` : Amount of arguments to be read.
- **Length** | `14 bits`: Indicates the size of the payload (which includes all arguments) in bytes,  including delimiters.
- **Identificator** | `10 bits`: Indicates the packet identification number the client has provided. The server's reply to a command will have the same identificator that was sent by the client in order to easily identify replies.
- **Reserved** | `16 bits`: For future extension that might be needed. (`0xFFFF` by default)

#### Special Codes

- **Null ID**: `0x0` is a reserved *Identificator* that may only be used by the server to send a command to the client that does not require a reply.
- **Null Action**: `0x0` is an invalid *Action Code* that cannot be used.
- **Empty Info**: `0xFF` is the value that should be used in the *Information* when the command does not have any additional information.

#### Action Codes

> **NOTE**: Not all actions can be used by both client and server.

- `OK`     | `0x01` (*Server only*)
- `ERR`    | `0x02` (*Server only*)
- `REG`    | `0x03` (*Client only*)
- `VERIF`  | `0x04`
- `REQ`    | `0x05`
- `USRS`   | `0x06`
- `RECIV`  | `0x07`
- `LOGIN`  | `0x08` (*Client only*)
- `MSG`    | `0x09` (*Client only*)
- `LOGOUT` | `0x0A` (*Client only*)
- `DEREG`  | `0x0B` (*Client only*)
- `SHTDWN` | `0x0C` (*Server only*)
- `ADMIN`  | `0x0D` (*Client only*)
- `KEEP`   | `0x0E` (*Client only*)
- `SUB`    | `0x0F` (*Client only*)
- `UNSUB`  | `0x10` (*Client only*)
- `HOOK`   | `0x11` (*Server only*)

> **NOTE**: All commands sent by the client except `KEEP` must get a response from the server.

#### Information Field

> **NOTE**: If the operation does not accept info and it is non-empty an error must be returned.

##### Error Codes

The following list of codes are used by `ERR`.

- `ERR_UNDEFINED` (`0x00`): Undefined generic error.
- `ERR_INVALID`   (`0x01`): Invalid operation performed.
- `ERR_NOTFOUND`  (`0x02`): Requested content not found.
- `ERR_VERSION`   (`0x03`): Versions do not match.
- `ERR_HANDSHAKE` (`0x04`): Handshake process has failed.
- `ERR_ARGS`      (`0x05`): Invalid arguments provided.
- `ERR_MAXSIZE`   (`0x06`): Payload is too big.
- `ERR_HEADER`    (`0x07`): Invalid header provided.
- `ERR_NOSESS`    (`0x08`): User is not in a session.
- `ERR_LOGIN`     (`0x09`): User can not be logged in.
- `ERR_CONN`      (`0x0A`): Connection problem occured.
- `ERR_EMPTY`     (`0x0B`): Request yielded an empty result.
- `ERR_PACKET`    (`0x0C`): Problem with packet answer.
- `ERR_PERMS`     (`0x0D`): Lacking permissions to run the action.
- `ERR_SERVER`    (`0x0E`): Failed to perform a server-side operation.
- `ERR_IDLE`      (`0x0F`): User has been idle for too long.
- `ERR_EXISTS`    (`0x10`): Content already exists.
- `ERR_DEREG`     (`0x11`): User is no longer registered.
- `ERR_DUPSESS`   (`0x12`): Session already exists in another endpoint.
- `ERR_NOSECURE`  (`0x13`): Operation requires a secure connection.
- `ERR_CORRUPTED` (`0x14`): Data found is corrupted.

##### Types of user lists

The following list of codes are used by `USRS`.

- `USRS_ALL`    (`0x0`): Show all users.
- `USRS_ONLINE` (`0x1`): Show online users.

##### Admin Operations

The following list of codes are used by `ADMIN`.

- `ADMIN_SHTDWN`   (`0x00`): Schedules a shutdown for the server.
- `ADMIN_DEREG`    (`0x01`): Deregistrates a specified user.
- `ADMIN_BRDCAST`  (`0x02`): Broadcasts a message to all online users.
- `ADMIN_CHGPERMS` (`0x03`): Changes the permission level of a user.
- `ADMIN_KICK`     (`0x04`): Kicks a user, also disconnecting it.

##### Hooks

The following list of codes are used by `SUB`, `UNSUB` and `HOOK`.

- `HOOK_ALL`       (`0x00`): Subscribes/unsubscribes too all existing hooks.
- `HOOK_NEWLOGIN`  (`0x01`): Triggers whenever a new user succesfully logs into the server. 
- `HOOK_NEWLOGOUT` (`0x02`): Triggers whenever a user either disconnects or logs out.
- `HOOK_DUPSESS`   (`0x03`): Triggers whenever an attempt to log into your account from another endpoint happens.
- `HOOK_PERMSCHG`  (`0x04`): Triggers whenever your account's permissions have changed

### Payload

It is important that no single argument is bigger than **2047 bytes**. This document will use the following notation to indicate the payload and command format for each **Action**:

    ACTION <arg_1> ... [arg_n] (Source -> Destination)

If the argument is put between `<>` it means it is **obligatory**, if it is put between `[]` it means it is **optional**. All optional arguments *must go at the end*, after the obligatory ones.

### Replies

The following exhaustive list specifies all possible replies for each command prerequisites that can be sent by the client:

- `REG`    -> `OK` or `ERR`
- `LOGIN`  -> `VERIF`, `OK` or `ERR`
- `VERIF`  -> `OK` or `ERR`
- `REQ`    -> `REQ` or `ERR`
- `USRS`   -> `USRS` or `ERR`
- `LOGOUT` -> `OK` or `ERR`
- `DISCN`  -> *No reply*
- `DEREG`  -> `OK` or `ERR`
- `MSG`    -> `OK` or `ERR`
- `RECIV`  -> `OK` or `ERR`
- `SUB`    -> `OK` or `ERR`
- `UNSUB`  -> `OK` or `ERR`
- `ADMIN`  -> `OK` or `ERR`
- `KEEP`   -> *No reply*

## Connection

The connection to the server can be established using either **plain TCP** or **TLS** (implementation is optional), recommending the use of ports `9037` and `8037` respectively, although these can be changed.

<<<<<<< HEAD
### Registering a user
The client application must create an RSA key pair and then send **both** the public key and username to the server, which will only error if the username or key is already in use. The RSA key pair should be **4096 bits** and be sent in `PKIX, ASN.1 DER` format to the server. Usernames should always be lowercase, this is to allow client implementations to use uppercase for other purposes.
=======
When connecting to the server it is important to know that *any malformed packet* will automatically close the connection. Moreover, the server should implement a **deadline** for receiving packets, after which the connection will close if nothing is received. A `KEEP` packet may be implemented to allow the connection to persist. 
>>>>>>> f16d6983

The server can limit the amount of connected users, which means that when connection the server might be *unable to accept new clients* on the connection, in which case the connection should await until a spot is free. Once the client can be connected, an `OK` packet with a _Null ID_ will be sent to the client.

> **NOTE**: The server can implement whatever method it wants for choosing which awaiting client should be connected next.

## Permissions

By default, the protocol only requires a single level of permissions, `0`, which indicates the *lowest level* of permissions. The server is free to add more permission levels which *must be higher* than the lowest level. The server can decide what **administrative actions** can be or not performed with a certain level of permissions, this means that all operations that are not `ADMIN` must be able to be ran with the lowest level of permissions. Levels must also *be incremental*, meaning that higher levels of permissions must be able to run everything the lower levels can.

## Hooks

Clients can request a **subscription** to an **event**, also called a **hook**. This means that whenever the event is triggered, a notification will be sent to the client application.

## Operations

### User accounts

User accounts in the server will be identified by a **lowercase username** and an **RSA Public Key**. Said key must be `4096` bits and whenever used as an argument, it must be in **PKIX, ASN.1 DER** format. Usernames cannot be changed but the server is free to decide how to handle usernames when an account is deleted (for example, allowing new users to register using that dangling username).

#### User registration

The client application must use an **RSA key pair** and then send both the public key and username to the server, only one *unique instance of a username or public key* must be allowed. Usernames must always be turned automatically into lowercase to allow client implementations to use uppercase for other purposes.

    REG <username> <rsa_pub> (Client -> Server)

#### Verification handshake

The client must send its **username** to log into the server, additionally it can provide a **reusable token** (explained below) to login, which must only be accepted if the connection has been secured with **TLS**.

    LOGIN <username> [token] (Client -> Server)

If not using a **reusable token**, the server will reply with a *random cyphered text* to verify that the user owns the private key.

    VERIF <cyphered_text> (Server -> Client)

The client must return the decyphered text to the server from the *same connection* from which the login process was initiated.

    VERIF <username> <decyphered_text> (Client -> Server)

> **NOTE**: The verification of the decyphered text should be implemented with a server-side timeout.

Any future commands from that user *must be tied to the connection* until the user logs out, disconnects or the server shuts down. This prevents someone else from logging in with the same account from a different location. If the connection is secure, the decyphered text will be stored in the server as a **reusable token**, which, in case of a disconnect, can be used when logging in again, effectively skipping the handshake process. Said token should also have an expiry date, after which the token must be deleted.

> **NOTE**: Reusable tokens must not be renewed after being used, meaning its expiry date cannot change.

#### User disconnection

Informs the server that the user must be marked as **offline**. The server must then *release the connection from the user*. This command may also be used to *cancel an ongoing verification*. The user must be logged in to perform this operation.

    LOGOUT (Client -> Server)

#### Deregistering a user

A user can ask for its account to be deleted, but if said user had sent messages prior to its deregistration, those messages *will still be delivered*. The user must be logged in to perform this operation.

    DEREG (Client -> Server)

Once the deregistration has happened the server must then *release the connection tied to the user*.

### Message communication

#### Requesting connection with a user

To start messaging a user, the client application must request the **public key** of that user to the server. Said key can be saved by the client so the request is only made once per user, although it is important to note that, as stated above, usernames can be reused by a new account once they become *dangling*. The user must be logged in to perform this operation.

    REQ <username> (Client -> Server)

The server will reply with the public key and the **permission level** (as an *integer*) of the requested user.

    REQ <username> <rsa_pub> <permission> (Server -> Client)

#### Listing all users

The client application can request a list of *all users* that are registered in that server. The argument should go in the header's **Information**, the list of available options is detailed above. The user must be logged in to perform this operation.

    USRS (Client -> Server)

The server will reply with a list of all users separated by the **newline character** (`\n`) (including the user that requested the list).

    USRS <username_list> (Server -> Client)

#### Sending a message

Messages *should be cyphered* with the private key by the client application. The server is *not responsible* for verifying that the text is cyphered, nor that the public key for cyphering has been saved by the client. The **timestamp** must be in standard *UNIX second timestamp* (which means `4 bytes`). If the destination user is offline, the server is responsible for *caching the message* until it is requested by the destination. The user must be logged in to perform this operation.

    MSG <username> <unix_stamp> <cypher_message> (Client -> Server)

> **NOTE**: The `OK` reply does not imply that the other user has received the message, only that it has been sent.

#### Receiving messages

When a new message is sent to the user a `RECIV` with a _Null ID_ will be sent by the server.

    RECIV <username> <unix_stamp> <cyphered_message> (Server -> Client)

If the user was offline and got new messages while offline, it can request a "**catch up**" after a succesful verification. In a "**catch up**" all messages are transferred to the client from the server. From that point onwards, the server is *no longer responsible of saving those messages* once they have been transferred. The client application can implement any method they want for storing messages locally. It is advised that the client application performs this operation *right after* a successful login. The user must be logged in to perform this operation.

    RECIV (Client -> Server)

The server will reply with *as many packets as messages* are pending.

### Miscellaneous

#### Administrative operations

To perform an administative operation, the following command must be used, specifying the operation to perform in the header's **Information** field. The list of available options is detailed above. The user must be logged in to perform this operation.

    ADMIN <arg_1> <arg_2> ... <arg_n> (Client -> Server)

The argument amount is not fixed and will depend on the action. An exhaustive list of administrative operations and their arguments is detailed below:

- `ADMIN_SHTDWN <timestamp>`
- `ADMIN_DEREG <username>`
- `ADMIN_BRDCAST <message>`
- `ADMIN_CHGPERMS <username> <permission>`
- `ADMIN_KICK <username>`

#### Subscriptions to events

Any client can request a subscription to a hook by indicating the hook in the header's **Information**. The list of available hooks is detailed above. The user must be logged in to perform this operation.

    SUB (Client -> Server)

In the same way, the client application can unsubscribe from any event for which they are subscribed. The user must be logged in to perform this operation.

    UNSUB (Client -> Server)

> **NOTE**: After a logout or a disconnection, all subscriptions the client may have made must be removed.

#### Triggering events

Whenever an event is triggered, the server will send a `HOOK` packet using the _Null ID_ with the corresponding hook in the header's **Information** field.

    HOOK (Server -> Client)<|MERGE_RESOLUTION|>--- conflicted
+++ resolved
@@ -147,12 +147,7 @@
 
 The connection to the server can be established using either **plain TCP** or **TLS** (implementation is optional), recommending the use of ports `9037` and `8037` respectively, although these can be changed.
 
-<<<<<<< HEAD
-### Registering a user
-The client application must create an RSA key pair and then send **both** the public key and username to the server, which will only error if the username or key is already in use. The RSA key pair should be **4096 bits** and be sent in `PKIX, ASN.1 DER` format to the server. Usernames should always be lowercase, this is to allow client implementations to use uppercase for other purposes.
-=======
 When connecting to the server it is important to know that *any malformed packet* will automatically close the connection. Moreover, the server should implement a **deadline** for receiving packets, after which the connection will close if nothing is received. A `KEEP` packet may be implemented to allow the connection to persist. 
->>>>>>> f16d6983
 
 The server can limit the amount of connected users, which means that when connection the server might be *unable to accept new clients* on the connection, in which case the connection should await until a spot is free. Once the client can be connected, an `OK` packet with a _Null ID_ will be sent to the client.
 
