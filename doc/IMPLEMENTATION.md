# The gochat Server

This document is aimed to give the specifics of the behaviour of the server that is provided in this repository.

## Support

This server supports both **plain TCP** and **TLS** for the **v1 Protocol** on th standard default ports (`9037` and `8037` respectively).

This server implementes all **Actions**, including the optional `KEEP` for persistent connections. It also implements all **administrative operations** and all **hooks**.

**Dangling usernames** can be used by new accounts unless the previous owner of that username has messages cached in the database. 

## Permissions

This server implements *3 levels* of permissions. The following, exhaustive list, indicates all levels and allowed administrative operations for each level.

- **USER**  = `0` 
- **ADMIN** = `1` 
    - `ADMIN_SHTDWN`
    - `ADMIN_BRDCAST`
    - `ADMIN_DEREG`
    - `ADMIN_KICK`
- **OWNER** = `2`
    - `ADMIN_CHGPERMS`

<<<<<<< HEAD
### Error Codes for ERR
- `ERR_UNDEFINED` (0x00): Undefined generic error.
- `ERR_INVALID` (0x01): Invalid operation performed.
- `ERR_NOTFOUND` (0x02): Requested content not found.
- `ERR_VERSION` (0x03): Versions do not match.
- `ERR_HANDSHAKE` (0x04): Handshake process has failed.
- `ERR_ARGS` (0x05): Invalid arguments provided.
- `ERR_MAXSIZE` (0x06): Payload is too big.
- `ERR_HEADER` (0x07): Invalid header provided.
- `ERR_NOSESS` (0x08): User is not in a session.
- `ERR_LOGIN` (0x09): User can not be logged in.
- `ERR_CONN` (0x0A): Connection problem occured.
- `ERR_EMPTY` (0x0B): Request yielded an empty result.
- `ERR_PACKET` (0x0C): Problem with packet answer.
- `ERR_PERMS` (0x0D): Lacking permissions to run the action.
- `ERR_SERVER` (0x0E): Failed to perform a server-side operation.
- `ERR_IDLE` (0x0F): User has been idle for too long.
- `ERR_EXISTS` (0x10): Content already exists.
- `ERR_DEREG` (0x11): User is no longer registered.
- `ERR_DUPSESS` (0x12): Session already exists in another endpoint.
- `ERR_NOSECURE` (0x13): Operation requires a secure connection.

### Argument for USRS
- `USRS_ALL` (0x0): Show all users.
- `USRS_ONLINE` (0x1): Show online users.

### Admin Operations for ADMIN
- `ADMIN_SHTDWN <stamp>` (0x00): Schedules a shutdown for the server.
- `ADMIN_DEREG <username>` (0x01): Deregistrates a specified user.
- `ADMIN_BRDCAST <msg>` (0x02): Broadcasts a message to all online users.
- `ADMIN_CHGPERMS <username> <level>` (0x03): Changes the permission level of a user.
- `ADMIN_KICK <username>` (0x04): Kicks a user, also disconnecting it.

### Hooks for SUB, UNSUB and HOOK
- `HOOK_ALL` (0x00): Subscribes/unsubscribes too all existing hooks.
- `HOOK_NEWLOGIN` (0x01): Triggers whenever a new user succesfully logs into the server. 
- `HOOK_NEWLOGOUT` (0x02): Triggers whenever a user either disconnects or logs out.
- `HOOK_DUPSESS` (0x03): Triggers whenever an attempt to log into your account from another endpoint happens.
- `HOOK_PERMSCHG` (0x04): Triggers whenever your account's permissions have changed

## Body

### Payload
The payload will start being read after processing the header, both should be separated with **CRLF** (`\r\n`). A single argument may not be bigger than `2047` bytes. The server is free to implement any method to read from the connection.
=======
## Limits

- **TLS handshakes** have a timeout of *20 seconds*
- **Inactivity** timeouts are of *10 minutes*
- **Verification handshakes** have a deadline of *2 minutes*
- **Usernames** cannot be bigger than *32 characters*
- **Reusable tokens** expire after *30 minutes*
>>>>>>> f16d6983
<|MERGE_RESOLUTION|>--- conflicted
+++ resolved
@@ -23,57 +23,10 @@
 - **OWNER** = `2`
     - `ADMIN_CHGPERMS`
 
-<<<<<<< HEAD
-### Error Codes for ERR
-- `ERR_UNDEFINED` (0x00): Undefined generic error.
-- `ERR_INVALID` (0x01): Invalid operation performed.
-- `ERR_NOTFOUND` (0x02): Requested content not found.
-- `ERR_VERSION` (0x03): Versions do not match.
-- `ERR_HANDSHAKE` (0x04): Handshake process has failed.
-- `ERR_ARGS` (0x05): Invalid arguments provided.
-- `ERR_MAXSIZE` (0x06): Payload is too big.
-- `ERR_HEADER` (0x07): Invalid header provided.
-- `ERR_NOSESS` (0x08): User is not in a session.
-- `ERR_LOGIN` (0x09): User can not be logged in.
-- `ERR_CONN` (0x0A): Connection problem occured.
-- `ERR_EMPTY` (0x0B): Request yielded an empty result.
-- `ERR_PACKET` (0x0C): Problem with packet answer.
-- `ERR_PERMS` (0x0D): Lacking permissions to run the action.
-- `ERR_SERVER` (0x0E): Failed to perform a server-side operation.
-- `ERR_IDLE` (0x0F): User has been idle for too long.
-- `ERR_EXISTS` (0x10): Content already exists.
-- `ERR_DEREG` (0x11): User is no longer registered.
-- `ERR_DUPSESS` (0x12): Session already exists in another endpoint.
-- `ERR_NOSECURE` (0x13): Operation requires a secure connection.
-
-### Argument for USRS
-- `USRS_ALL` (0x0): Show all users.
-- `USRS_ONLINE` (0x1): Show online users.
-
-### Admin Operations for ADMIN
-- `ADMIN_SHTDWN <stamp>` (0x00): Schedules a shutdown for the server.
-- `ADMIN_DEREG <username>` (0x01): Deregistrates a specified user.
-- `ADMIN_BRDCAST <msg>` (0x02): Broadcasts a message to all online users.
-- `ADMIN_CHGPERMS <username> <level>` (0x03): Changes the permission level of a user.
-- `ADMIN_KICK <username>` (0x04): Kicks a user, also disconnecting it.
-
-### Hooks for SUB, UNSUB and HOOK
-- `HOOK_ALL` (0x00): Subscribes/unsubscribes too all existing hooks.
-- `HOOK_NEWLOGIN` (0x01): Triggers whenever a new user succesfully logs into the server. 
-- `HOOK_NEWLOGOUT` (0x02): Triggers whenever a user either disconnects or logs out.
-- `HOOK_DUPSESS` (0x03): Triggers whenever an attempt to log into your account from another endpoint happens.
-- `HOOK_PERMSCHG` (0x04): Triggers whenever your account's permissions have changed
-
-## Body
-
-### Payload
-The payload will start being read after processing the header, both should be separated with **CRLF** (`\r\n`). A single argument may not be bigger than `2047` bytes. The server is free to implement any method to read from the connection.
-=======
 ## Limits
 
 - **TLS handshakes** have a timeout of *20 seconds*
 - **Inactivity** timeouts are of *10 minutes*
 - **Verification handshakes** have a deadline of *2 minutes*
 - **Usernames** cannot be bigger than *32 characters*
-- **Reusable tokens** expire after *30 minutes*
->>>>>>> f16d6983
+- **Reusable tokens** expire after *30 minutes*